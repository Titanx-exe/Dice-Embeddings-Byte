from core.executer import Execute
import argparse
import pytorch_lightning as pl
import json


def argparse_default(description=None):
    """ Extends pytorch_lightning Trainer's arguments with ours """
    parser = pl.Trainer.add_argparse_args(argparse.ArgumentParser(add_help=False))
    # Default Trainer param https://pytorch-lightning.readthedocs.io/en/stable/common/trainer.html#methods
    # Dataset and storage related
    parser.add_argument("--path_dataset_folder", type=str, default='KGs/Family',
                        help="The path of a folder containing input data")
    parser.add_argument("--save_embeddings_as_csv", type=bool, default=True,
                        help='A flag for saving embeddings in csv file.')
    parser.add_argument("--storage_path", type=str, default='Experiments',
                        help="Embeddings, model, and any other related data will be stored therein.")
    # Model and Training Parameters
    parser.add_argument("--model", type=str,
                        default="TransE",
                        help="Available models: ConEx, ConvQ, ConvO,  QMult, OMult, "
                             "Shallom, ConEx, ComplEx, DistMult, TransE, CLf")
    parser.add_argument('--optim', type=str, default='Adam',
                        help='[Adan,NAdam, Adam, SGD, Sls, AdamSLS]')
    parser.add_argument('--embedding_dim', type=int, default=100,help='Number of dimensions for an embedding vector. ')
    parser.add_argument("--num_epochs", type=int, default=100, help='Number of epochs for training. ')
    parser.add_argument('--batch_size', type=int, default=1024, help='Mini batch size')
<<<<<<< HEAD
    parser.add_argument("--lr", type=float, default=0.01, help='Learning rate, 0.0003 maybe?')
    parser.add_argument('--callbacks', '--list', nargs='+', default='[]',  # '["Polyak"]',
=======
    parser.add_argument("--lr", type=float, default=0.001, help='Learning rate, 0.0003 maybe?')
    parser.add_argument('--callbacks',
                        '--list',
                        nargs='+',
                        default='[]',  # '["Polyak"]',
>>>>>>> 6564a477
                        help='List of tuples representing a callback and values')
    # Hyperparameters for training.
    parser.add_argument('--scoring_technique', default='KvsAll', help="KvsSample, 1vsAll, KvsAll, NegSample")
    parser.add_argument('--neg_ratio', type=int, default=0,
                        help='The number of negative triples generated per positive triple.')
    # Optimization related hyperparameters
    parser.add_argument('--weight_decay', type=float, default=0.0, help='L2 penalty e.g.(0.00001)')
    parser.add_argument('--input_dropout_rate', type=float, default=0.0)
    parser.add_argument('--hidden_dropout_rate', type=float, default=0.0)
    parser.add_argument("--feature_map_dropout_rate", type=int, default=0.0)
    parser.add_argument("--normalization", type=str, default="BatchNorm1d", help="LayerNorm, BatchNorm1d")
    # Flags for computation
    parser.add_argument('--num_folds_for_cv', type=int, default=0, help='Number of folds in k-fold cross validation.'
                                                                        'If >2 ,no evaluation scenario is applied implies no evaluation.')
    parser.add_argument("--eval", type=str, default='train_val_test',
                        help='train, val, test, constraint, combine them anyway you want, e.g. '
                             'train_val,train_val_test, val_test, val_test_constraint ')
    # Additional training params
    parser.add_argument("--save_model_at_every_epoch", type=int, default=None,
                        help='At every X number of epochs model will be saved. If None, we save 4 times.')
    parser.add_argument("--label_smoothing_rate", type=float, default=None, help='None for not using it.')
    parser.add_argument("--label_relaxation_rate", type=float, default=None, help='None for not using it.')
    parser.add_argument("--add_noise_rate", type=float, default=None, help='None for not using it. '
                                                                           '.1 means extend train data by adding 10% random data')
    parser.add_argument("--backend", type=str, default='modin',
                        help='Select [modin, pandas, vaex, polars]')

    parser.add_argument("--torch_trainer", type=str, default='None',
                        help='None, DistributedDataParallelTrainer or DataParallelTrainer')
    parser.add_argument("--kernel_size", type=int, default=3, help="Square kernel size for ConEx")
    parser.add_argument("--num_of_output_channels", type=int, default=3, help="# of output channels in convolution")

    parser.add_argument("--dnf_predicates", type=list, default=None,
                        help="Predicates in Disjunctive normal form to select only valid triples on the fly."
                             "[('relation', '=','<http://www.w3.org/1999/02/22-rdf-syntax-ns#type>')]")
    parser.add_argument("--num_core", type=int, default=1,
                        help='Number of cores to be used.')
    parser.add_argument("--seed_for_computation", type=int, default=0, help='Seed for all, see pl seed_everything().')
    parser.add_argument("--sample_triples_ratio", type=float, default=None, help='Sample input data.')
    parser.add_argument("--read_only_few", type=int, default=None, help='READ only first N triples. If 0, read all.')
    parser.add_argument("--min_freq_for_vocab", type=int, default=None,
                        help='Min number of triples for a vocab term to be considered')

    if description is None:
        return parser.parse_args()
    return parser.parse_args(description)


if __name__ == '__main__':
    report = Execute(argparse_default()).start()
    """
    {'num_train_triples': .., 'num_entities': .., 'num_relations': .., 
    'Train': {'H@1': .., 'H@3': .., 'H@10': .., 'MRR': ..}, 
    'Val': {'H@1': .., 'H@3': .., 'H@10': .., 'MRR': ..},  
    'Test': {'H@1': .., 'H@3': .., 'H@10': .., 'MRR': ..},  
    'NumParam': .., 'EstimatedSizeMB': .., 'Runtime': '.., 
    'path_experiment_folder': ..}
    """<|MERGE_RESOLUTION|>--- conflicted
+++ resolved
@@ -25,16 +25,11 @@
     parser.add_argument('--embedding_dim', type=int, default=100,help='Number of dimensions for an embedding vector. ')
     parser.add_argument("--num_epochs", type=int, default=100, help='Number of epochs for training. ')
     parser.add_argument('--batch_size', type=int, default=1024, help='Mini batch size')
-<<<<<<< HEAD
-    parser.add_argument("--lr", type=float, default=0.01, help='Learning rate, 0.0003 maybe?')
-    parser.add_argument('--callbacks', '--list', nargs='+', default='[]',  # '["Polyak"]',
-=======
-    parser.add_argument("--lr", type=float, default=0.001, help='Learning rate, 0.0003 maybe?')
+    parser.add_argument("--lr", type=float, default=0.001)
     parser.add_argument('--callbacks',
                         '--list',
                         nargs='+',
                         default='[]',  # '["Polyak"]',
->>>>>>> 6564a477
                         help='List of tuples representing a callback and values')
     # Hyperparameters for training.
     parser.add_argument('--scoring_technique', default='KvsAll', help="KvsSample, 1vsAll, KvsAll, NegSample")
