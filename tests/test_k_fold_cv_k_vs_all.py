--- conflicted
+++ resolved
@@ -1,15 +1,10 @@
 from dicee.executer import Execute
 import pytest
-<<<<<<< HEAD
-from dicee.config import Namespace as Args
-=======
-from dicee.config import Arguments
-
->>>>>>> 366073b9
+from dicee.config import Namespace
 class TestCV_KvsAll:
     @pytest.mark.filterwarnings('ignore::UserWarning')
     def test_shallom_kvs_all(self):
-        args = Arguments()
+        args = Namespace()
         args.model = 'Shallom'
         args.num_epochs = 1
         args.scoring_technique = 'KvsAll'
@@ -31,7 +26,7 @@
 
     @pytest.mark.filterwarnings('ignore::UserWarning')
     def test_conex_kvs_all(self):
-        args = Arguments()
+        args = Namespace()
         args.model = 'ConEx'
         args.num_epochs = 1
         args.scoring_technique = 'KvsAll'
@@ -53,7 +48,7 @@
 
     @pytest.mark.filterwarnings('ignore::UserWarning')
     def test_qmult_kvs_all(self):
-        args = Arguments()
+        args = Namespace()
         args.model = 'QMult'
         args.num_epochs = 1
         args.scoring_technique = 'KvsAll'
@@ -75,7 +70,7 @@
 
     @pytest.mark.filterwarnings('ignore::UserWarning')
     def test_convq_kvs_all(self):
-        args = Arguments()
+        args = Namespace()
         args.model = 'ConvQ'
         args.num_epochs = 1
         args.scoring_technique = 'KvsAll'
@@ -97,7 +92,7 @@
 
     @pytest.mark.filterwarnings('ignore::UserWarning')
     def test_omult_kvs_all(self):
-        args = Arguments()
+        args = Namespace()
         args.model = 'OMult'
         args.num_epochs = 1
         args.scoring_technique = 'KvsAll'
@@ -119,7 +114,7 @@
 
     @pytest.mark.filterwarnings('ignore::UserWarning')
     def test_convo_kvs_all(self):
-        args = Arguments()
+        args = Namespace()
         args.model = 'ConvO'
         args.num_epochs = 1
         args.scoring_technique = 'KvsAll'
@@ -138,7 +133,7 @@
         Execute(args).start()
 
     def test_distmult_kvs_all(self):
-        args = Arguments()
+        args = Namespace()
         args.model = 'DistMult'
         args.num_epochs = 1
         args.scoring_technique = 'KvsAll'
@@ -156,7 +151,7 @@
         Execute(args).start()
 
     def test_complex_kvs_all(self):
-        args = Arguments()
+        args = Namespace()
         args.model = 'ComplEx'
         args.num_epochs = 1
         args.scoring_technique = 'KvsAll'
