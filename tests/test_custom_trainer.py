from dicee.executer import Execute
<<<<<<< HEAD
from dicee.config import Namespace as Args
=======
from dicee.config import Arguments
>>>>>>> 366073b9
import pytest


class TestDefaultParams:
    @pytest.mark.filterwarnings('ignore::UserWarning')
    def test_shallom(self):
        args = Arguments()
        args.model = 'Shallom'
        args.num_epochs = 1
        args.scoring_technique = 'KvsAll'
        args.path_dataset_folder = 'KGs/UMLS'
        args.num_epochs = 10
        args.batch_size = 1024
        args.lr = 0.01
        args.embedding_dim = 32
        args.input_dropout_rate = 0.0
        args.hidden_dropout_rate = 0.0
        args.feature_map_dropout_rate = 0.0
        args.sample_triples_ratio = None
        args.read_only_few = None
        args.num_folds_for_cv = None
        args.trainer = 'torchCPUTrainer'
        Execute(args).start()

    @pytest.mark.filterwarnings('ignore::UserWarning')
    def test_conex(self):
        args = Arguments()
        args.model = 'ConEx'
        args.num_epochs = 1
        args.scoring_technique = 'KvsAll'
        args.path_dataset_folder = 'KGs/UMLS'
        args.num_epochs = 10
        args.batch_size = 1024
        args.lr = 0.01
        args.embedding_dim = 32
        args.input_dropout_rate = 0.0
        args.hidden_dropout_rate = 0.0
        args.feature_map_dropout_rate = 0.0
        args.sample_triples_ratio = None
        args.read_only_few = None
        args.num_folds_for_cv = None
        args.trainer = 'torchCPUTrainer'
        Execute(args).start()

    @pytest.mark.filterwarnings('ignore::UserWarning')
    def test_qmult(self):
        args = Arguments()
        args.model = 'QMult'
        args.num_epochs = 1
        args.scoring_technique = 'KvsAll'
        args.path_dataset_folder = 'KGs/UMLS'
        args.num_epochs = 10
        args.batch_size = 1024
        args.lr = 0.01
        args.embedding_dim = 32
        args.input_dropout_rate = 0.0
        args.hidden_dropout_rate = 0.0
        args.feature_map_dropout_rate = 0.0
        args.read_only_few = None
        args.sample_triples_ratio = None
        args.trainer = 'torchCPUTrainer'
        Execute(args).start()

    @pytest.mark.filterwarnings('ignore::UserWarning')
    def test_convq(self):
        args = Arguments()
        args.model = 'ConvQ'
        args.num_epochs = 1
        args.scoring_technique = 'KvsAll'
        args.path_dataset_folder = 'KGs/UMLS'
        args.num_epochs = 10
        args.batch_size = 1024
        args.lr = 0.01
        args.embedding_dim = 32
        args.input_dropout_rate = 0.0
        args.hidden_dropout_rate = 0.0
        args.feature_map_dropout_rate = 0.0
        args.sample_triples_ratio = None
        args.read_only_few = None
        args.num_folds_for_cv = None
        args.trainer = 'torchCPUTrainer'
        Execute(args).start()

    @pytest.mark.filterwarnings('ignore::UserWarning')
    def test_omult(self):
        args = Arguments()
        args.model = 'OMult'
        args.num_epochs = 1
        args.scoring_technique = 'NegSample'
        args.neg_ratio = 1
        args.path_dataset_folder = 'KGs/UMLS'
        args.num_epochs = 10
        args.batch_size = 1024
        args.lr = 0.01
        args.embedding_dim = 32
        args.input_dropout_rate = 0.0
        args.hidden_dropout_rate = 0.0
        args.feature_map_dropout_rate = 0.0
        args.sample_triples_ratio = None
        args.read_only_few = None
        args.num_folds_for_cv = None
        args.trainer = 'torchCPUTrainer'
        Execute(args).start()

    @pytest.mark.filterwarnings('ignore::UserWarning')
    def test_convo(self):
        args = Arguments()
        args.model = 'ConvO'
        args.num_epochs = 1
        args.scoring_technique = 'NegSample'
        args.neg_ratio = 1
        args.path_dataset_folder = 'KGs/UMLS'
        args.num_epochs = 10
        args.batch_size = 1024
        args.lr = 0.01
        args.embedding_dim = 32
        args.input_dropout_rate = 0.0
        args.hidden_dropout_rate = 0.0
        args.feature_map_dropout_rate = 0.0
        args.sample_triples_ratio = None
        args.read_only_few = None
        args.sample_triples_ratio = None
        args.trainer = 'torchCPUTrainer'
        Execute(args).start()

    def test_distmult(self):
        args = Arguments()
        args.model = 'DistMult'
        args.num_epochs = 1
        args.scoring_technique = 'NegSample'
        args.neg_ratio = 1
        args.path_dataset_folder = 'KGs/UMLS'
        args.num_epochs = 10
        args.batch_size = 1024
        args.lr = 0.01
        args.embedding_dim = 32
        args.input_dropout_rate = 0.0
        args.hidden_dropout_rate = 0.0
        args.feature_map_dropout_rate = 0.0
        args.sample_triples_ratio = None
        args.read_only_few = None
        args.num_folds_for_cv = None
        args.trainer = 'torchCPUTrainer'
        Execute(args).start()<|MERGE_RESOLUTION|>--- conflicted
+++ resolved
@@ -1,16 +1,12 @@
 from dicee.executer import Execute
-<<<<<<< HEAD
-from dicee.config import Namespace as Args
-=======
-from dicee.config import Arguments
->>>>>>> 366073b9
+from dicee.config import Namespace
 import pytest
 
 
 class TestDefaultParams:
     @pytest.mark.filterwarnings('ignore::UserWarning')
     def test_shallom(self):
-        args = Arguments()
+        args = Namespace()
         args.model = 'Shallom'
         args.num_epochs = 1
         args.scoring_technique = 'KvsAll'
@@ -30,7 +26,7 @@
 
     @pytest.mark.filterwarnings('ignore::UserWarning')
     def test_conex(self):
-        args = Arguments()
+        args = Namespace()
         args.model = 'ConEx'
         args.num_epochs = 1
         args.scoring_technique = 'KvsAll'
@@ -50,7 +46,7 @@
 
     @pytest.mark.filterwarnings('ignore::UserWarning')
     def test_qmult(self):
-        args = Arguments()
+        args = Namespace()
         args.model = 'QMult'
         args.num_epochs = 1
         args.scoring_technique = 'KvsAll'
@@ -69,7 +65,7 @@
 
     @pytest.mark.filterwarnings('ignore::UserWarning')
     def test_convq(self):
-        args = Arguments()
+        args = Namespace()
         args.model = 'ConvQ'
         args.num_epochs = 1
         args.scoring_technique = 'KvsAll'
@@ -89,7 +85,7 @@
 
     @pytest.mark.filterwarnings('ignore::UserWarning')
     def test_omult(self):
-        args = Arguments()
+        args = Namespace()
         args.model = 'OMult'
         args.num_epochs = 1
         args.scoring_technique = 'NegSample'
@@ -110,7 +106,7 @@
 
     @pytest.mark.filterwarnings('ignore::UserWarning')
     def test_convo(self):
-        args = Arguments()
+        args = Namespace()
         args.model = 'ConvO'
         args.num_epochs = 1
         args.scoring_technique = 'NegSample'
@@ -130,7 +126,7 @@
         Execute(args).start()
 
     def test_distmult(self):
-        args = Arguments()
+        args = Namespace()
         args.model = 'DistMult'
         args.num_epochs = 1
         args.scoring_technique = 'NegSample'
