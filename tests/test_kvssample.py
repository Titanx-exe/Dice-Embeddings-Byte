from dicee.executer import Execute
import pytest
<<<<<<< HEAD
from dicee.config import Namespace as Args
=======
from dicee.config import Arguments
>>>>>>> 366073b9

class TestRegressionQmult:
    @pytest.mark.filterwarnings('ignore::UserWarning')
    def test_k_vs_sample(self):
        args = Arguments()
        args.model = 'QMult'
        args.path_dataset_folder = 'KGs/UMLS'
        args.optim = 'Adam'
        args.num_epochs = 10
        args.batch_size = 1024
        args.lr = 0.01
        args.embedding_dim = 32
        args.input_dropout_rate = 0.0
        args.hidden_dropout_rate = 0.0
        args.feature_map_dropout_rate = 0.0
        args.scoring_technique = 'KvsSample'
        args.neg_ratio = 10
        args.num_folds_for_cv = 0
        args.eval_model = 'train_val_test'
        args.read_only_few = None
        args.sample_triples_ratio = None
        args.normalization = 'LayerNorm'
        args.trainer = 'torchCPUTrainer'
        result = Execute(args).start()

        assert result['Train']['H@10'] >= result['Train']['H@3'] >= result['Train']['H@1']
        assert result['Val']['H@10'] >= result['Val']['H@3'] >= result['Val']['H@1']
        assert result['Test']['H@10'] >= result['Test']['H@3'] >= result['Test']['H@1']

    @pytest.mark.filterwarnings('ignore::UserWarning')
    def test_k_vs_sample_regression(self):
        args = Arguments()
        args.model = 'AConEx'
        args.path_dataset_folder = 'KGs/UMLS'
        args.optim = 'Adam'
        args.num_epochs = 10
        args.batch_size = 1024
        args.lr = 0.1
        args.embedding_dim = 32
        args.input_dropout_rate = 0.0
        args.hidden_dropout_rate = 0.0
        args.feature_map_dropout_rate = 0.0
        args.scoring_technique = 'KvsSample'
        # size of entity vocabulary
        args.neg_ratio = 10
        args.weight_decay = 0.0
        args.eval_model = 'train_val_test'
        args.read_only_few = None
        args.sample_triples_ratio = None
        args.trainer = 'torchCPUTrainer'
        args.normalization = 'LayerNorm'
        result = Execute(args).start()
        assert result['Train']['MRR'] >= 0.220
        assert result['Val']['MRR'] >= 0.220
        assert result['Test']['MRR'] >= 0.220<|MERGE_RESOLUTION|>--- conflicted
+++ resolved
@@ -1,15 +1,11 @@
 from dicee.executer import Execute
 import pytest
-<<<<<<< HEAD
-from dicee.config import Namespace as Args
-=======
-from dicee.config import Arguments
->>>>>>> 366073b9
+from dicee.config import Namespace
 
 class TestRegressionQmult:
     @pytest.mark.filterwarnings('ignore::UserWarning')
     def test_k_vs_sample(self):
-        args = Arguments()
+        args = Namespace()
         args.model = 'QMult'
         args.path_dataset_folder = 'KGs/UMLS'
         args.optim = 'Adam'
@@ -36,7 +32,7 @@
 
     @pytest.mark.filterwarnings('ignore::UserWarning')
     def test_k_vs_sample_regression(self):
-        args = Arguments()
+        args = Namespace()
         args.model = 'AConEx'
         args.path_dataset_folder = 'KGs/UMLS'
         args.optim = 'Adam'
