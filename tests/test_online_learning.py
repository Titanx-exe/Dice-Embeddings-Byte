from dicee.executer import Execute
from dicee.knowledge_graph_embeddings import KGE
import torch
import pytest
import os
<<<<<<< HEAD
from dicee.config import Namespace as Args
=======
from dicee.config import Arguments
>>>>>>> 366073b9

class TestRegressionOnlineLearning:
    @pytest.mark.filterwarnings('ignore::UserWarning')
    def test_umls(self):
        args = Arguments()
        args.model = 'AConEx'
        args.scoring_technique = 'KvsSample'
        args.optim = 'Adam'
        args.path_dataset_folder = 'KGs/UMLS'
        args.num_epochs = 0
        args.batch_size = 1024
        args.lr = 0.1
        args.embedding_dim = 32
        args.input_dropout_rate = 0.0
        args.hidden_dropout_rate = 0.0
        args.feature_map_dropout_rate = 0.0
        args.read_only_few = None
        args.sample_triples_ratio = None
        args.num_folds_for_cv = None
        args.backend = 'polars'
        args.trainer = 'torchCPUTrainer'
        result = Execute(args).start()
        assert os.path.isdir(result['path_experiment_folder'])
        # Load the model
        pre_trained_kge = KGE(path=result['path_experiment_folder'])
        # (1) Assume that acquired_abnormality,location_of,acquired_abnormality is a false triple
        first = pre_trained_kge.triple_score(head_entity=["acquired_abnormality"],
                                             relation=['location_of'],
                                             tail_entity=["acquired_abnormality"])

        # (2) Train the model on (1) with a negative label.
        pre_trained_kge.train_triples(head_entity=["acquired_abnormality"],
                                      relation=['location_of'],
                                      tail_entity=["acquired_abnormality"],
                                      iteration=1,
                                      optimizer=torch.optim.Adam(params=pre_trained_kge.parameters(), lr=0.01),
                                      labels=[0.0])
        # (3)
        second = pre_trained_kge.triple_score(head_entity=["acquired_abnormality"],
                                              relation=['location_of'],
                                              tail_entity=["acquired_abnormality"])
        assert second < first<|MERGE_RESOLUTION|>--- conflicted
+++ resolved
@@ -3,16 +3,12 @@
 import torch
 import pytest
 import os
-<<<<<<< HEAD
-from dicee.config import Namespace as Args
-=======
-from dicee.config import Arguments
->>>>>>> 366073b9
+from dicee.config import Namespace
 
 class TestRegressionOnlineLearning:
     @pytest.mark.filterwarnings('ignore::UserWarning')
     def test_umls(self):
-        args = Arguments()
+        args = Namespace()
         args.model = 'AConEx'
         args.scoring_technique = 'KvsSample'
         args.optim = 'Adam'
