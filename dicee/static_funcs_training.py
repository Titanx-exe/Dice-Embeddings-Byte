import torch
from typing import Dict, Tuple, List, Iterable
import numpy as np
from tqdm import tqdm

def make_iterable_verbose(iterable_object, verbose, desc="Default", position=None, leave=True) -> Iterable:
    if verbose:
        return tqdm(iterable_object, desc=desc, position=position, leave=leave)
    else:
        return iterable_object

<<<<<<< HEAD

def evaluate_lp(model, triple_idx, num_entities:int,
                er_vocab: Dict[Tuple, List],
                re_vocab: Dict[Tuple, List],
                info='Eval Starts', batch_size=1024, chunk_size=1024):
=======
@torch.no_grad()
def evaluate_lp(model, triple_idx, num_entities, er_vocab: Dict[Tuple, List], re_vocab: Dict[Tuple, List],
                info='Eval Starts', batch_size=128, chunk_size=1000):
>>>>>>> 787b5359
    """
    Evaluate model in a standard link prediction task

    for each triple
    the rank is computed by taking the mean of the filtered missing head entity rank and
    the filtered missing tail entity rank
    :param model:
    :param triple_idx:
    :param num_entities:
    :param er_vocab:
    :param re_vocab:
    :param info:
    :param batch_size:
    :param chunk_size:
    :return:
    """
    model.eval()
    print(info)
    print(f'Num of triples {len(triple_idx)}')
    print('** Evaluation with batching')
    hits = dict()
    reciprocal_ranks = []
    # Iterate over test triples
    all_entities = torch.arange(0, num_entities).long()
    all_entities = all_entities.reshape(len(all_entities), )
    
    # Evaluation without Batching
    # for i in tqdm(range(0, len(triple_idx))):
    #     # (1) Get a triple (head entity, relation, tail entity
    #     data_point = triple_idx[i]
    #     h, r, t = data_point[0], data_point[1], data_point[2]

    #     # (2) Predict missing heads and tails
    #     x = torch.stack((torch.tensor(h).repeat(num_entities, ),
    #                      torch.tensor(r).repeat(num_entities, ),
    #                      all_entities), dim=1)

    #     predictions_tails = model(x)
    #     x = torch.stack((all_entities,
    #                      torch.tensor(r).repeat(num_entities, ),
    #                      torch.tensor(t).repeat(num_entities)
    #                      ), dim=1)

    #     predictions_heads = model(x)
    #     del x

    #     # 3. Computed filtered ranks for missing tail entities.
    #     # 3.1. Compute filtered tail entity rankings
    #     filt_tails = er_vocab[(h, r)]
    #     # 3.2 Get the predicted target's score
    #     target_value = predictions_tails[t].item()
    #     # 3.3 Filter scores of all triples containing filtered tail entities
    #     predictions_tails[filt_tails] = -np.Inf
    #     # 3.4 Reset the target's score
    #     predictions_tails[t] = target_value
    #     # 3.5. Sort the score
    #     _, sort_idxs = torch.sort(predictions_tails, descending=True)
    #     sort_idxs = sort_idxs.detach()
    #     filt_tail_entity_rank = np.where(sort_idxs == t)[0][0]

    #     # 4. Computed filtered ranks for missing head entities.
    #     # 4.1. Retrieve head entities to be filtered
    #     filt_heads = re_vocab[(r, t)]
    #     # 4.2 Get the predicted target's score
    #     target_value = predictions_heads[h].item()
    #     # 4.3 Filter scores of all triples containing filtered head entities.
    #     predictions_heads[filt_heads] = -np.Inf
    #     predictions_heads[h] = target_value
    #     _, sort_idxs = torch.sort(predictions_heads, descending=True)
    #     sort_idxs = sort_idxs.detach()
    #     filt_head_entity_rank = np.where(sort_idxs == h)[0][0]

    #     # 4. Add 1 to ranks as numpy array first item has the index of 0.
    #     filt_head_entity_rank += 1
    #     filt_tail_entity_rank += 1

    #     rr = 1.0 / filt_head_entity_rank + (1.0 / filt_tail_entity_rank)
    #     # 5. Store reciprocal ranks.
    #     reciprocal_ranks.append(rr)
    #     # print(f'{i}.th triple: mean reciprical rank:{rr}')

    #     # 4. Compute Hit@N
    #     for hits_level in range(1, 11):
    #         res = 1 if filt_head_entity_rank <= hits_level else 0
    #         res += 1 if filt_tail_entity_rank <= hits_level else 0
    #         if res > 0:
    #             hits.setdefault(hits_level, []).append(res)
    
    # Evaluation with Batching
    for batch_start in tqdm(range(0, len(triple_idx), batch_size), desc="Evaluating Batches"):
        batch_end = min(batch_start + batch_size, len(triple_idx))
        batch_triples = triple_idx[batch_start:batch_end]
        batch_size_current = len(batch_triples)
        
        # (1) Extract heads, relations, and tails for the batch
        h_batch = torch.tensor([data_point[0] for data_point in batch_triples])
        r_batch = torch.tensor([data_point[1] for data_point in batch_triples])
        t_batch = torch.tensor([data_point[2] for data_point in batch_triples])

        # Initialize score tensors
        predictions_tails = torch.zeros(batch_size_current, num_entities)
        predictions_heads = torch.zeros(batch_size_current, num_entities)

        # Process entities in chunks to manage memory usage
        for chunk_start in range(0, num_entities, chunk_size):
            chunk_end = min(chunk_start + chunk_size, num_entities)
            entities_chunk = all_entities[chunk_start:chunk_end]
            chunk_size_current = entities_chunk.size(0)
            
            # (2) Predict missing heads and tails
            # Prepare input tensors for tail prediction
            x_tails = torch.stack((
                h_batch.repeat_interleave(chunk_size_current),
                r_batch.repeat_interleave(chunk_size_current),
                entities_chunk.repeat(batch_size_current)
            ), dim=1)

            # Predict scores for missing tails
            preds_tails = model(x_tails)
            preds_tails = preds_tails.view(batch_size_current, chunk_size_current)
            predictions_tails[:, chunk_start:chunk_end] = preds_tails
            del x_tails

            # Prepare input tensors for head prediction
            x_heads = torch.stack((
                entities_chunk.repeat(batch_size_current),
                r_batch.repeat_interleave(chunk_size_current),
                t_batch.repeat_interleave(chunk_size_current)
            ), dim=1)

            # Predict scores for missing heads
            preds_heads = model(x_heads)
            preds_heads = preds_heads.view(batch_size_current, chunk_size_current)
            predictions_heads[:, chunk_start:chunk_end] = preds_heads
            del x_heads
    
        # Iterating one by one is not good when you are using batch norm
        for i in range(0, batch_size_current):
        # (1) Get a triple (head entity, relation, tail entity)
            h = h_batch[i].item()
            r = r_batch[i].item()
            t = t_batch[i].item()

            # 3. Computed filtered ranks for missing tail entities.
            # 3.1. Compute filtered tail entity rankings
            filt_tails = er_vocab[(h, r)]
            filt_tails_set = set(filt_tails) - {t}
            filt_tails_indices = list(filt_tails_set)
            # 3.2 Get the predicted target's score
            target_value = predictions_tails[i, t].item()
            # 3.3 Filter scores of all triples containing filtered tail entities
            predictions_tails[i, filt_tails_indices] = -np.Inf
            # 3.4 Reset the target's score
            predictions_tails[i, t] = target_value
            # 3.5. Sort the score
            _, sort_idxs = torch.sort(predictions_tails[i], descending=True)
            sort_idxs = sort_idxs.detach()
            filt_tail_entity_rank = np.where(sort_idxs == t)[0][0]

            # 4. Computed filtered ranks for missing head entities.
            # 4.1. Retrieve head entities to be filtered
            filt_heads = re_vocab[(r, t)]
            filt_heads_set = set(filt_heads) - {h}
            filt_heads_indices = list(filt_heads_set)
            # 4.2 Get the predicted target's score
            target_value = predictions_heads[i, h].item()
            # 4.3 Filter scores of all triples containing filtered head entities.
            predictions_heads[i, filt_heads_indices] = -np.Inf
            predictions_heads[i, h] = target_value
            _, sort_idxs = torch.sort(predictions_heads[i], descending=True)
            sort_idxs = sort_idxs.detach()
            filt_head_entity_rank = np.where(sort_idxs == h)[0][0]

            # 4. Add 1 to ranks as numpy array first item has the index of 0.
            filt_head_entity_rank += 1
            filt_tail_entity_rank += 1

            rr = 1.0 / filt_head_entity_rank + (1.0 / filt_tail_entity_rank)
            # 5. Store reciprocal ranks.
            reciprocal_ranks.append(rr)
            # print(f'{i}.th triple: mean reciprical rank:{rr}')

            # 4. Compute Hit@N
            for hits_level in range(1, 11):
                res = 1 if filt_head_entity_rank <= hits_level else 0
                res += 1 if filt_tail_entity_rank <= hits_level else 0
                if res > 0:
                    hits.setdefault(hits_level, []).append(res)

    mean_reciprocal_rank = sum(reciprocal_ranks) / (float(len(triple_idx) * 2))

    if 1 in hits:
        hit_1 = sum(hits[1]) / (float(len(triple_idx) * 2))
    else:
        hit_1 = 0

    if 3 in hits:
        hit_3 = sum(hits[3]) / (float(len(triple_idx) * 2))
    else:
        hit_3 = 0

    if 10 in hits:
        hit_10 = sum(hits[10]) / (float(len(triple_idx) * 2))
    else:
        hit_10 = 0

    results = {'H@1': hit_1, 'H@3': hit_3, 'H@10': hit_10,
               'MRR': mean_reciprocal_rank}
    print(results)
    return results


@torch.no_grad()
def evaluate_bpe_lp(model, triple_idx: List[Tuple], all_bpe_shaped_entities,
                    er_vocab: Dict[Tuple, List], re_vocab: Dict[Tuple, List],
                    info='Eval Starts'):

    assert isinstance(triple_idx, list)
    assert isinstance(triple_idx[0], tuple)
    assert len(triple_idx[0]) == 3
    model.eval()
    print(info)
    print(f'Num of triples {len(triple_idx)}')
    hits = dict()
    reciprocal_ranks = []
    # Iterate over test triples
    num_entities = len(all_bpe_shaped_entities)
    bpe_entity_to_idx = dict()
    all_bpe_entities = []
    for idx, (str_entity, bpe_entity, shaped_bpe_entity) in tqdm(enumerate(all_bpe_shaped_entities)):
        bpe_entity_to_idx[shaped_bpe_entity] = idx
        all_bpe_entities.append(shaped_bpe_entity)
    all_bpe_entities = torch.LongTensor(all_bpe_entities)
    for (bpe_h, bpe_r, bpe_t) in tqdm(triple_idx):
        # (1) Indices of head and tail entities in all entities
        idx_bpe_h= bpe_entity_to_idx[bpe_h]
        idx_bpe_t= bpe_entity_to_idx[bpe_t]

        # (2) Tensor representation of sequence of sub-word representation of entities and relations
        torch_bpe_h = torch.LongTensor(bpe_h).unsqueeze(0)
        torch_bpe_r = torch.LongTensor(bpe_r).unsqueeze(0)
        torch_bpe_t = torch.LongTensor(bpe_t).unsqueeze(0)

        # (3) Missing head and tail predictions
        x = torch.stack((torch.repeat_interleave(input=torch_bpe_h, repeats=num_entities, dim=0),
                         torch.repeat_interleave(input=torch_bpe_r, repeats=num_entities, dim=0),
                         all_bpe_entities), dim=1)
        predictions_tails = model(x)
        x = torch.stack((all_bpe_entities,
                         torch.repeat_interleave(input=torch_bpe_r, repeats=num_entities, dim=0),
                         torch.repeat_interleave(input=torch_bpe_t, repeats=num_entities, dim=0)), dim=1)
        predictions_heads = model(x)
        # 3. Computed filtered ranks for missing tail entities.
        # 3.1. Compute filtered tail entity rankings
        filt_tails = [bpe_entity_to_idx[i] for i in er_vocab[(bpe_h, bpe_r)]]
        # 3.2 Get the predicted target's score
        target_value = predictions_tails[idx_bpe_t].item()
        # 3.3 Filter scores of all triples containing filtered tail entities
        predictions_tails[filt_tails] = -np.Inf
        # 3.4 Reset the target's score
        predictions_tails[idx_bpe_t] = target_value
        # 3.5. Sort the score
        _, sort_idxs = torch.sort(predictions_tails, descending=True)
        sort_idxs = sort_idxs.detach()
        filt_tail_entity_rank = np.where(sort_idxs == idx_bpe_t)[0][0]

        # 4. Computed filtered ranks for missing head entities.
        # 4.1. Retrieve head entities to be filtered
        filt_heads = [bpe_entity_to_idx[i] for i in re_vocab[(bpe_r, bpe_t)]]
        # 4.2 Get the predicted target's score
        target_value = predictions_heads[idx_bpe_h].item()
        # 4.3 Filter scores of all triples containing filtered head entities.
        predictions_heads[filt_heads] = -np.Inf
        predictions_heads[idx_bpe_h] = target_value
        _, sort_idxs = torch.sort(predictions_heads, descending=True)
        sort_idxs = sort_idxs.detach()
        filt_head_entity_rank = np.where(sort_idxs == idx_bpe_h)[0][0]

        # 4. Add 1 to ranks as numpy array first item has the index of 0.
        filt_head_entity_rank += 1
        filt_tail_entity_rank += 1

        rr = 1.0 / filt_head_entity_rank + (1.0 / filt_tail_entity_rank)
        # 5. Store reciprocal ranks.
        reciprocal_ranks.append(rr)
        # print(f'{i}.th triple: mean reciprical rank:{rr}')

        # 4. Compute Hit@N
        for hits_level in range(1, 11):
            res = 1 if filt_head_entity_rank <= hits_level else 0
            res += 1 if filt_tail_entity_rank <= hits_level else 0
            if res > 0:
                hits.setdefault(hits_level, []).append(res)

    mean_reciprocal_rank = sum(reciprocal_ranks) / (float(len(triple_idx) * 2))

    if 1 in hits:
        hit_1 = sum(hits[1]) / (float(len(triple_idx) * 2))
    else:
        hit_1 = 0

    if 3 in hits:
        hit_3 = sum(hits[3]) / (float(len(triple_idx) * 2))
    else:
        hit_3 = 0

    if 10 in hits:
        hit_10 = sum(hits[10]) / (float(len(triple_idx) * 2))
    else:
        hit_10 = 0

    results = {'H@1': hit_1, 'H@3': hit_3, 'H@10': hit_10,
               'MRR': mean_reciprocal_rank}
    print(results)
    return results


def efficient_zero_grad(model):
    # Use this instead of
    # self.optimizer.zero_grad()
    #
    # https://pytorch.org/tutorials/recipes/recipes/tuning_guide.html#use-parameter-grad-none-instead-of-model-zero-grad-or-optimizer-zero-grad
    for param in model.parameters():
        param.grad = None<|MERGE_RESOLUTION|>--- conflicted
+++ resolved
@@ -9,17 +9,9 @@
     else:
         return iterable_object
 
-<<<<<<< HEAD
-
-def evaluate_lp(model, triple_idx, num_entities:int,
-                er_vocab: Dict[Tuple, List],
-                re_vocab: Dict[Tuple, List],
-                info='Eval Starts', batch_size=1024, chunk_size=1024):
-=======
 @torch.no_grad()
 def evaluate_lp(model, triple_idx, num_entities, er_vocab: Dict[Tuple, List], re_vocab: Dict[Tuple, List],
                 info='Eval Starts', batch_size=128, chunk_size=1000):
->>>>>>> 787b5359
     """
     Evaluate model in a standard link prediction task
 
