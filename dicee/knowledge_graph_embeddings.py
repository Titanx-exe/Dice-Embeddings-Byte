import os.path
from typing import List, Tuple, Set, Iterable, Dict, Union
import torch
from torch import optim
from tqdm import tqdm
from torch.utils.data import DataLoader
from .abstracts import BaseInteractiveKGE, InteractiveQueryDecomposition
from .dataset_classes import TriplePredictionDataset
from .literal_classes import LiteralDataset, LiteralEmbeddings
from .static_funcs import (
    random_prediction,
    deploy_triple_prediction,
    deploy_tail_entity_prediction,
    deploy_relation_prediction,
    deploy_head_entity_prediction,
    load_pickle,
)
from .static_funcs_training import evaluate_lp
import numpy as np
import pandas as pd
import sys
import traceback
import torch.nn.functional as F
from sklearn.metrics import mean_absolute_error, root_mean_squared_error

<<<<<<< HEAD

class KGE(BaseInteractiveKGE):
    """Knowledge Graph Embedding Class for interactive usage of pre-trained models"""

    def __init__(self, path=None, url=None, construct_ensemble=False, model_name=None):
        super().__init__(
            path=path,
            url=url,
            construct_ensemble=construct_ensemble,
            model_name=model_name,
        )

=======
class KGE(BaseInteractiveKGE, InteractiveQueryDecomposition):
    """ Knowledge Graph Embedding Class for interactive usage of pre-trained models"""

    def __init__(self, path=None, url=None, construct_ensemble=False,
                 model_name=None):
        super().__init__(path=path, url=url, construct_ensemble=construct_ensemble, model_name=model_name)
        # Only check base relations (those without "_inverse" suffix) for their inverse counterparts
        if hasattr(self, 'relation_to_idx'):
            base_relations = [rel for rel in self.relation_to_idx.keys() if not rel.endswith("_inverse")]
            self.all_have_inverse = all(f"{rel}_inverse" in self.relation_to_idx for rel in base_relations)
        else:
            # For BPE models, we don't have explicit relation mappings
            self.all_have_inverse = False
>>>>>>> cbab0967
    def __str__(self):
        return "KGE | " + str(self.model)

    def to(self, device: str) -> None:
        assert "cpu" in device or "cuda" in device, "Device must be either cpu or cuda"
        self.model.to(device)

    def get_transductive_entity_embeddings(
        self,
        indices: Union[torch.LongTensor, List[str]],
        as_pytorch=False,
        as_numpy=False,
        as_list=True,
    ) -> Union[torch.FloatTensor, np.ndarray, List[float]]:

        if isinstance(indices, torch.LongTensor):
            """Do nothing"""
        else:
            assert isinstance(
                indices, list
            ), f"indices must be either torch.LongTensor or list of strings{indices}"
            indices = torch.LongTensor([self.entity_to_idx[i] for i in indices])

        if as_pytorch:
            return self.model.entity_embeddings(indices)
        elif as_numpy:
            return self.model.entity_embeddings(indices).numpy
        elif as_list:
            return self.model.entity_embeddings(indices).tolist()
        else:
            raise RuntimeError("Something went wrong with the types")

    def create_vector_database(
        self,
        collection_name: str,
        distance: str,
        location: str = "localhost",
        port: int = 6333,
    ):
        assert distance in ["cosine", "dot"]
        # lazy imports
        try:
            from qdrant_client import QdrantClient
        except ModuleNotFoundError:
            traceback.print_exc()
            print("Please install qdrant_client: pip install qdrant_client")
            exit(1)

        from qdrant_client.http.models import Distance, VectorParams
        from qdrant_client.http.models import PointStruct

        # from qdrant_client.http.models import Filter, FieldCondition, MatchValue

        client = QdrantClient(location=location, port=port)
        # If the collection is not created, create it
        if collection_name in [i.name for i in client.get_collections().collections]:
            print("Deleting existing collection ", collection_name)
            client.delete_collection(collection_name=collection_name)

        print(f"Creating a collection {collection_name} with distance metric:Cosine")
        client.create_collection(
            collection_name=collection_name,
            vectors_config=VectorParams(
                size=self.model.embedding_dim, distance=Distance.COSINE
            ),
        )

        entities = list(self.idx_to_entity.values())
        print("Fetching entity embeddings..")
        vectors = self.get_transductive_entity_embeddings(
            indices=entities, as_list=True
        )
        print("Indexing....")
        points = []
        for str_ent, vec in zip(entities, vectors):
            points.append(
                PointStruct(
                    id=self.entity_to_idx[str_ent],
                    vector=vec,
                    payload={"name": str_ent},
                )
            )
        operation_info = client.upsert(
            collection_name=collection_name, wait=True, points=points
        )
        print(operation_info)

    def generate(self, h="", r=""):
        assert self.configs["byte_pair_encoding"]

        h_encode = self.enc.encode(h)
        r_encode = self.enc.encode(r)

        length = self.configs["max_length_subword_tokens"]

        if len(h_encode) != length:
            h_encode.extend([self.dummy_id for _ in range(length - len(h_encode))])

        if len(r_encode) != length:
            r_encode.extend([self.dummy_id for _ in range(length - len(r_encode))])

        h_encode = torch.LongTensor(h_encode).reshape(1, length)
        r_encode = torch.LongTensor(r_encode).reshape(1, length)
        # Initialize batch as all dummy ID
        X = torch.ones(self.enc.n_vocab, length) * self.dummy_id
        X = X.long()
        h_encode = h_encode.repeat_interleave(self.enc.n_vocab, dim=0)
        r_encode = r_encode.repeat_interleave(self.enc.n_vocab, dim=0)

        counter = 0
        pointer = 0
        tokens = [self.dummy_id for _ in range(length)]
        while counter != self.max_length_subword_tokens:
            X[:, pointer] = torch.arange(0, self.enc.n_vocab, dtype=int)

            x = torch.stack((h_encode, r_encode, X), dim=1)
            score, id_next_token = torch.max(self.model(x), dim=0)
            id_next_token = int(id_next_token)
            tokens[pointer] = id_next_token
            X[:, pointer] = id_next_token
            pointer += 1
            counter += 1
            print(self.enc.decode(tokens), end=f"\t {score}\n")

    # given a string, return is bpe encoded embeddings
    def eval_lp_performance(self, dataset=List[Tuple[str, str, str]], filtered=True):
        assert isinstance(dataset, list) and len(dataset) > 0
        idx_dataset = np.array(
            [
                (self.entity_to_idx[s], self.relation_to_idx[p], self.entity_to_idx[o])
                for s, p, o in dataset
            ]
        )
        if filtered:
            return evaluate_lp(
                model=self.model,
                triple_idx=idx_dataset,
                num_entities=len(self.entity_to_idx),
                er_vocab=load_pickle(self.path + "/er_vocab.p"),
                re_vocab=load_pickle(self.path + "/re_vocab.p"),
            )
        else:
<<<<<<< HEAD
            return evaluate_lp(
                model=self.model,
                triple_idx=idx_dataset,
                num_entities=len(self.entity_to_idx),
                er_vocab=None,
                re_vocab=None,
            )

    def predict_missing_head_entity(
        self,
        relation: Union[List[str], str],
        tail_entity: Union[List[str], str],
        within=None,
    ) -> Tuple:
=======
            return evaluate_lp(model=self.model, triple_idx=idx_dataset, num_entities=len(self.entity_to_idx),
                               er_vocab=None, re_vocab=None)

    def predict_missing_head_entity(self, relation: Union[List[str], str], tail_entity: Union[List[str], str],
                                    within=None, batch_size = 2, topk = 1, return_indices = False) -> Tuple:
>>>>>>> cbab0967
        """
        Given a relation and a tail entity, return top k ranked head entity.

        argmax_{e \in E } f(e,r,t), where r \in R, t \in E.

        Parameter
        ---------
        relation:  Union[List[str], str]

        String representation of selected relations.

        tail_entity: Union[List[str], str]

        String representation of selected entities.


        k: int

        Highest ranked k entities.

        Returns: Tuple
        ---------

        Highest K scores and entities
        """
        if self.all_have_inverse:
            if isinstance(relation, str):
                relation = [f"{relation}_inverse"]
            else:
                relation = [f"{rel}_inverse" for rel in relation]
            return self.predict_missing_tail_entity(tail_entity, relation, within, batch_size, topk, return_indices)
        if isinstance(relation, list):
            relation = torch.LongTensor([self.relation_to_idx[i] for i in relation])
        else:
            relation = torch.LongTensor([self.relation_to_idx[relation]])
        if isinstance(tail_entity, list):
            tail_entity = torch.LongTensor([self.entity_to_idx[i] for i in tail_entity])
        else:
            tail_entity = torch.LongTensor([self.entity_to_idx[tail_entity]])

<<<<<<< HEAD
        x = torch.stack(
            (
                head_entity,
                relation.repeat(
                    self.num_entities,
                ),
                tail_entity.repeat(
                    self.num_entities,
                ),
            ),
            dim=1,
        )
        x = x.to(self.model.device)
        return self.model(x)

    def predict_missing_relations(
        self,
        head_entity: Union[List[str], str],
        tail_entity: Union[List[str], str],
        within=None,
    ) -> Tuple:
=======
        head_entity = torch.arange(0, len(self.entity_to_idx))
        # Generate all (tail, relation) pairs
        tr_pairs = torch.cartesian_prod(tail_entity, relation)  # Shape: (num_tr_pairs, 2)
        num_tr_pairs = tr_pairs.size(0)
        H = head_entity.size(0)
        
        if return_indices:
            # For predict_topk: store only top-k scores and indices
            scores = torch.zeros(num_tr_pairs, topk)  # Pre-allocate score tensor
            indices = torch.zeros(num_tr_pairs, topk, dtype=torch.long)  # Pre-allocate indices tensor
        else:
            # For predict: store all entity scores
            scores = torch.zeros(num_tr_pairs * H)  # Pre-allocate scores

        # Process in batches of (t, r) pairs
        batch_size_tr = batch_size  # Adjust batch_size to control memory usage
        device = self.model.device

        for i in range(0, num_tr_pairs, batch_size_tr):
            batch_tr = tr_pairs[i:i + batch_size_tr]  # Current batch of (t, r)
            t_batch = batch_tr[:, 0]
            r_batch = batch_tr[:, 1]
            B = t_batch.size(0)
            
            # Generate triples (h, r, t) for this batch
            h = head_entity.repeat(B).to(device)  # h: [h0, h1..., hN, h0, h1..., ... (B times)]
            r = r_batch.repeat_interleave(H).to(device)
            t = t_batch.repeat_interleave(H).to(device)
            triples = torch.stack([h, r, t], dim=1)
            
            # Compute scores and store
            batch_scores = self.model(triples).view(B, H)
            
            if return_indices:
                # Store top-k scores and indices
                topk_scores, topk_idxs = torch.topk(batch_scores, topk, dim=1)
                scores[i:i + batch_size_tr, :] = topk_scores
                indices[i:i + batch_size_tr, :] = topk_idxs
            else:
                # Store all scores
                start_idx = i * H
                end_idx = start_idx + B * H
                scores[start_idx:end_idx] = batch_scores.flatten()

        if return_indices:
            return scores.flatten(), indices.flatten()
        else:
            return scores

    def predict_missing_relations(self, head_entity: Union[List[str], str],
                                  tail_entity: Union[List[str], str], within=None, batch_size = 2, topk = 1, return_indices = False) -> Tuple:
>>>>>>> cbab0967
        """
        Given a head entity and a tail entity, return top k ranked relations.

        argmax_{r \in R } f(h,r,t), where h, t \in E.


        Parameter
        ---------
        head_entity: List[str]

        String representation of selected entities.

        tail_entity: List[str]

        String representation of selected entities.


        k: int

        Highest ranked k entities.

        Returns: Tuple
        ---------

        Highest K scores and entities
        """
        relation = torch.arange(0, len(self.relation_to_idx))
        if isinstance(head_entity, list):
            head_entity = torch.LongTensor([self.entity_to_idx[i] for i in head_entity])
        else:
            head_entity = torch.LongTensor([self.entity_to_idx[head_entity]])
        if isinstance(tail_entity, list):
            tail_entity = torch.LongTensor([self.entity_to_idx[i] for i in tail_entity])
        else:
            tail_entity = torch.LongTensor([self.entity_to_idx[tail_entity]])
<<<<<<< HEAD
        x = torch.stack(
            (
                head_entity.repeat(
                    self.num_relations,
                ),
                relation,
                tail_entity.repeat(
                    self.num_relations,
                ),
            ),
            dim=1,
        )
        return self.model(x)

    def predict_missing_tail_entity(
        self,
        head_entity: Union[List[str], str],
        relation: Union[List[str], str],
        within: List[str] = None,
    ) -> torch.FloatTensor:
=======

        # Generate all (head, tail) pairs
        ht_pairs = torch.cartesian_prod(head_entity, tail_entity)  # Shape: (num_ht_pairs, 2)
        num_ht_pairs = ht_pairs.size(0)
        R = relation.size(0)
        
        if return_indices:
            # For predict_topk: store only top-k scores and indices
            scores = torch.zeros(num_ht_pairs, topk)  # Pre-allocate score tensor
            indices = torch.zeros(num_ht_pairs, topk, dtype=torch.long)  # Pre-allocate indices tensor
        else:
            # For predict: store all relation scores
            scores = torch.zeros(num_ht_pairs * R)  # Pre-allocate score tensor

        batch_size_ht = batch_size
        device = self.model.device

        for i in range(0, num_ht_pairs, batch_size_ht):
            batch_ht = ht_pairs[i:i + batch_size_ht]
            h_batch = batch_ht[:, 0]
            t_batch = batch_ht[:, 1]
            B = h_batch.size(0)

            # Generate triples (h, r, t)
            h = h_batch.repeat_interleave(R).to(device)
            r = relation.repeat(B).to(device)
            t = t_batch.repeat_interleave(R).to(device)
            triples = torch.stack([h, r, t], dim=1)

            batch_scores = self.model(triples).view(B, R)
            
            if return_indices:
                # Store top-k scores and indices
                topk_scores, topk_idxs = torch.topk(batch_scores, topk, dim=1)
                scores[i:i + batch_size_ht, :] = topk_scores
                indices[i:i + batch_size_ht, :] = topk_idxs
            else:
                # Store all scores
                start_idx = i * R
                end_idx = start_idx + B * R
                scores[start_idx:end_idx] = batch_scores.flatten()

        if return_indices:
            return scores.flatten(), indices.flatten()
        else:
            return scores

    def predict_missing_tail_entity(self, head_entity: Union[List[str], str],
                                    relation: Union[List[str], str], within: List[str] = None, batch_size = 2, topk = 1, return_indices = False) -> torch.FloatTensor:
>>>>>>> cbab0967
        """
        Given a head entity and a relation, return top k ranked entities

        argmax_{e \in E } f(h,r,e), where h \in E and r \in R.


        Parameter
        ---------
        head_entity: List[str]

        String representation of selected entities.

        tail_entity: List[str]

        String representation of selected entities.

        Returns: Tuple
        ---------

        scores
        """
        if within is not None:
            h_encode = self.enc.encode(head_entity[0])
            r_encode = self.enc.encode(relation[0])
            t_encode = self.enc.encode_batch(within)
            length = self.configs["max_length_subword_tokens"]

            num_entities = len(within)
            if len(h_encode) != length:
                h_encode.extend([self.dummy_id for _ in range(length - len(h_encode))])

            if len(r_encode) != length:
                r_encode.extend([self.dummy_id for _ in range(length - len(r_encode))])

            if len(t_encode) != length:
                for i in range(len(t_encode)):
                    t_encode[i].extend(
                        [self.dummy_id for _ in range(length - len(t_encode[i]))]
                    )

            h_encode = torch.LongTensor(h_encode).unsqueeze(0)
            r_encode = torch.LongTensor(r_encode).unsqueeze(0)
            t_encode = torch.LongTensor(t_encode)

<<<<<<< HEAD
            x = torch.stack(
                (
                    torch.repeat_interleave(
                        input=h_encode, repeats=num_entities, dim=0
                    ),
                    torch.repeat_interleave(
                        input=r_encode, repeats=num_entities, dim=0
                    ),
                    t_encode,
                ),
                dim=1,
            )
=======
            x = torch.stack((torch.repeat_interleave(input=h_encode, repeats=num_entities, dim=0),
                             torch.repeat_interleave(input=r_encode, repeats=num_entities, dim=0),
                             t_encode), dim=1)
            return self.model(x)
>>>>>>> cbab0967
        else:
            tail_entity = torch.arange(0, len(self.entity_to_idx))
            if isinstance(head_entity, list):
                head_entity = torch.LongTensor(
                    [self.entity_to_idx[i] for i in head_entity]
                )
            else:
                head_entity = torch.LongTensor([self.entity_to_idx[head_entity]])
            if isinstance(relation, list):
                relation = torch.LongTensor([self.relation_to_idx[i] for i in relation])
            else:
                relation = torch.LongTensor([self.relation_to_idx[relation]])

<<<<<<< HEAD
            x = torch.stack(
                (
                    head_entity.repeat(
                        self.num_entities,
                    ),
                    relation.repeat(
                        self.num_entities,
                    ),
                    tail_entity,
                ),
                dim=1,
            )
        x = x.to(self.model.device)
        return self.model(x)
=======
            # Generate all (head, relation) pairs
            hr_pairs = torch.cartesian_prod(head_entity, relation)  # Shape: (num_hr_pairs, 2)
            num_hr_pairs = hr_pairs.size(0)
            T = tail_entity.size(0)
            
            if return_indices:
                # For predict_topk: store only top-k scores and indices
                scores = torch.zeros(num_hr_pairs, topk)  # Pre-allocate score tensor
                indices = torch.zeros(num_hr_pairs, topk, dtype=torch.long)  # Pre-allocate indices tensor
            else:
                # For predict: store all entity scores
                scores = torch.zeros(num_hr_pairs * T)  # Flat tensor for all scores

            # Process in batches
            batch_size_hr = batch_size  # Adjust as needed
            device = self.model.device

            for i in range(0, num_hr_pairs, batch_size_hr):
                batch_hr = hr_pairs[i:i + batch_size_hr]  # Current batch of (h, r)
                batch_hr = batch_hr.to(device)
                B = batch_hr.size(0)


                # Compute scores and store
                batch_scores = self.model(batch_hr).view(B, T)
                
                if return_indices:
                    # Store top-k scores and indices
                    topk_scores, topk_idxs = torch.topk(batch_scores, topk, dim=1)
                    scores[i:i + batch_size_hr, :] = topk_scores
                    indices[i:i + batch_size_hr, :] = topk_idxs
                else:
                    # Store all scores
                    start_idx = i * T
                    end_idx = start_idx + B * T
                    scores[start_idx:end_idx] = batch_scores.flatten()

        if return_indices:
            return scores.flatten(), indices.flatten()
        else:
            return scores
>>>>>>> cbab0967

    def predict(
        self,
        *,
        h: Union[List[str], str] = None,
        r: Union[List[str], str] = None,
        t: Union[List[str], str] = None,
        within=None,
        logits=True,
    ) -> torch.FloatTensor:
        """

        Parameters
        ----------
        logits
        h
        r
        t
        within

        Returns
        -------

        """
        # (1) Sanity checking.
        if h is not None:
            assert isinstance(h, list) or isinstance(h, str)
            assert isinstance(h[0], str)
        if r is not None:
            assert isinstance(r, list) or isinstance(r, str)
            assert isinstance(r[0], str)
        if t is not None:
            assert isinstance(t, list) or isinstance(t, str)
            assert isinstance(t[0], str)

        # (2) Predict missing head entity given a relation and a tail entity.
        if h is None:
            assert r is not None
            assert t is not None
            # ? r, t
            scores = self.predict_missing_head_entity(r, t, within, batch_size=2, topk=len(self.entity_to_idx), return_indices=False)
        # (3) Predict missing relation given a head entity and a tail entity.
        elif r is None:
            assert h is not None
            assert t is not None
            # h ? t
            scores = self.predict_missing_relations(h, t, within, batch_size=2, topk=len(self.relation_to_idx), return_indices=False)
        # (4) Predict missing tail entity given a head entity and a relation
        elif t is None:
            assert h is not None
            assert r is not None
            # h r ?
            scores = self.predict_missing_tail_entity(h, r, within, batch_size=2, topk=len(self.entity_to_idx), return_indices=False)
        else:
            scores = self.triple_score(h, r, t, logits=True)

        if logits:
            return scores
        else:
            return torch.sigmoid(scores)

    def predict_topk(
        self,
        *,
        h: Union[str, List[str]] = None,
        r: Union[str, List[str]] = None,
        t: Union[str, List[str]] = None,
        topk: int = 10,
        within: List[str] = None,
<<<<<<< HEAD
=======
        batch_size: int = 1024
>>>>>>> cbab0967
    ):
        """
        Predict missing item in a given triple.

        Returns:
            - If you query a single (h, r, ?) or (?, r, t) or (h, ?, t), returns List[(item, score)]
            - If you query a batch of B, returns List of B such lists.
        """

        # (1) Sanity checking
        if h is not None:
<<<<<<< HEAD
            assert isinstance(h, list) or isinstance(h, str)
        if r is not None:
            assert isinstance(r, list) or isinstance(r, str)
        if t is not None:
            assert isinstance(t, list) or isinstance(t, str)
        # (2) Predict missing head entity given a relation and a tail entity.
        if h is None:
            assert r is not None
            assert t is not None
            # ? r, t
            scores = self.predict_missing_head_entity(r, t, within=within).flatten()
            sort_scores, sort_idxs = torch.topk(scores, topk)
            return [
                (self.idx_to_entity[idx_top_entity], scores.item())
                for idx_top_entity, scores in zip(
                    sort_idxs.tolist(), torch.sigmoid(sort_scores)
                )
            ]
=======
            assert isinstance(h, (list, str))
        if r is not None:
            assert isinstance(r, (list, str))
        if t is not None:
            assert isinstance(t, (list, str))
>>>>>>> cbab0967

        # --- Missing HEAD: (?, r, t) ---
        if h is None:
            assert r is not None and t is not None
            # Convert input to lists if they're strings
            if isinstance(r, str):
                r = [r]
            if isinstance(t, str):
                t = [t]
            flat_scores, flat_indices = self.predict_missing_head_entity(r, t, within, batch_size, topk, return_indices=True)
            num_rt_pairs = len(r) * len(t)
            
            # Reshape to (num_rt_pairs, topk)
            scores_2d = flat_scores.view(num_rt_pairs, topk)
            indices_2d = flat_indices.view(num_rt_pairs, topk)
            
            # Convert to the expected format
            topk_scores = torch.sigmoid(scores_2d).tolist()
            topk_idxs = indices_2d.tolist()
            lookup = self.idx_to_entity
            
            all_results = [
                [(lookup[idx], score) for idx, score in zip(row_idxs, row_scores)]
                for row_idxs, row_scores in zip(topk_idxs, topk_scores)
            ]
            return all_results

        # --- Missing RELATION: (h, ?, t) ---
        elif r is None:
<<<<<<< HEAD
            assert h is not None
            assert t is not None
            # h ? t
            scores = self.predict_missing_relations(h, t, within=within).flatten()
            sort_scores, sort_idxs = torch.topk(scores, topk)
            return [
                (self.idx_to_relations[idx_top_entity], scores.item())
                for idx_top_entity, scores in zip(
                    sort_idxs.tolist(), torch.sigmoid(sort_scores)
                )
            ]

        # (4) Predict missing tail entity given a head entity and a relation
        elif t is None:
            assert h is not None
            assert r is not None
            # h r ?t
            scores = self.predict_missing_tail_entity(h, r, within=within).flatten()
            sort_scores, sort_idxs = torch.topk(scores, topk)
            return [
                (self.idx_to_entity[idx_top_entity], scores.item())
                for idx_top_entity, scores in zip(
                    sort_idxs.tolist(), torch.sigmoid(sort_scores)
                )
            ]
=======
            assert h is not None and t is not None
            flat_scores, flat_indices = self.predict_missing_relations(h, t, within, batch_size, topk, return_indices=True)
            
            # Convert input to lists if they're strings
            if isinstance(h, str):
                h = [h]
            if isinstance(t, str):
                t = [t]
            
            num_ht_pairs = len(h) * len(t)
            
            # Reshape to (num_ht_pairs, topk)
            scores_2d = flat_scores.view(num_ht_pairs, topk)
            indices_2d = flat_indices.view(num_ht_pairs, topk)
            
            # Convert to the expected format
            topk_scores = torch.sigmoid(scores_2d).tolist()
            topk_idxs = indices_2d.tolist()
            lookup = self.idx_to_relations
            
            all_results = [
                [(lookup[idx], score) for idx, score in zip(row_idxs, row_scores)]
                for row_idxs, row_scores in zip(topk_idxs, topk_scores)
            ]
            return all_results

        # --- Missing TAIL: (h, r, ?) ---
        elif t is None:
            assert h is not None and r is not None
            
            # predict_missing_tail_entity now returns both scores and indices
            flat_scores, flat_indices = self.predict_missing_tail_entity(h, r, within, batch_size, topk, return_indices=True)
            
            # Convert input to lists if they're strings
            if isinstance(h, str):
                h = [h]
            if isinstance(r, str):
                r = [r]
            
            num_hr_pairs = len(h) * len(r)
            
            # Reshape to (num_hr_pairs, topk)
            scores_2d = flat_scores.view(num_hr_pairs, topk)
            indices_2d = flat_indices.view(num_hr_pairs, topk)
            
            # Convert to the expected format
            topk_scores = torch.sigmoid(scores_2d).tolist()
            topk_idxs = indices_2d.tolist()
            lookup = self.idx_to_entity
            
            all_results = [
                [(lookup[idx], score) for idx, score in zip(row_idxs, row_scores)]
                for row_idxs, row_scores in zip(topk_idxs, topk_scores)
            ]
            
            return all_results
>>>>>>> cbab0967
        else:
            raise AttributeError("Use triple_score method")

    def triple_score(
        self,
        h: Union[List[str], str] = None,
        r: Union[List[str], str] = None,
        t: Union[List[str], str] = None,
        logits=False,
    ) -> torch.FloatTensor:
        """
        Predict triple score

        Parameter
        ---------
        head_entity: List[str]

        String representation of selected entities.

        relation: List[str]

        String representation of selected relations.

        tail_entity: List[str]

        String representation of selected entities.

        logits: bool

        If logits is True, unnormalized score returned

        Returns: Tuple
        ---------

        pytorch tensor of triple score
        """

        if self.configs.get("byte_pair_encoding", None):
            h_encode = self.enc.encode(h)
            r_encode = self.enc.encode(r)
            t_encode = self.enc.encode(t)

            length = self.configs["max_length_subword_tokens"]

            if len(h_encode) != length:
                h_encode.extend([self.dummy_id for _ in range(length - len(h_encode))])

            if len(r_encode) != length:
                r_encode.extend([self.dummy_id for _ in range(length - len(r_encode))])

            if len(t_encode) != length:
                t_encode.extend([self.dummy_id for _ in range(length - len(t_encode))])

            h_encode = torch.LongTensor(h_encode).reshape(1, length)
            r_encode = torch.LongTensor(r_encode).reshape(1, length)
            t_encode = torch.LongTensor(t_encode).reshape(1, length)
            x = torch.cat((h_encode, r_encode, t_encode), dim=0)
            x = torch.unsqueeze(x, dim=0)
        else:
            if isinstance(h, list) and isinstance(r, list) and isinstance(t, list):
                h = torch.LongTensor([self.entity_to_idx[i] for i in h]).reshape(
                    len(h), 1
                )
                r = torch.LongTensor([self.relation_to_idx[i] for i in r]).reshape(
                    len(r), 1
                )
                t = torch.LongTensor([self.entity_to_idx[i] for i in t]).reshape(
                    len(t), 1
                )
            else:
                h = torch.LongTensor([self.entity_to_idx[h]]).reshape(1, 1)
                r = torch.LongTensor([self.relation_to_idx[r]]).reshape(1, 1)
                t = torch.LongTensor([self.entity_to_idx[t]]).reshape(1, 1)
            x = torch.hstack((h, r, t))

        if self.apply_semantic_constraint:
            raise NotImplementedError()
        else:
            with torch.no_grad():
                x = x.to(self.model.device)
                if logits:
                    return self.model(x)
                else:
                    return torch.sigmoid(self.model(x))

<<<<<<< HEAD
    def t_norm(
        self, tens_1: torch.Tensor, tens_2: torch.Tensor, tnorm: str = "min"
    ) -> torch.Tensor:
        if "min" in tnorm:
            return torch.min(tens_1, tens_2)
        elif "prod" in tnorm:
            return tens_1 * tens_2

    def tensor_t_norm(
        self, subquery_scores: torch.FloatTensor, tnorm: str = "min"
    ) -> torch.FloatTensor:
        """
        Compute T-norm over [0,1] ^{n \times d} where n denotes the number of hops and d denotes number of entities
        """
        if "min" == tnorm:
            return torch.min(subquery_scores, dim=0)
        elif "prod" == tnorm:
            print(subquery_scores.shape)
            print(subquery_scores[:, :10])
            # Take the last row of the cumulative product over subquery scores
            print(torch.cumprod(subquery_scores, dim=0)[-1, :10])
            exit(1)
            return torch.cumprod(subquery_scores, dim=0)[-1, :]
        else:
            raise NotImplementedError(f"{tnorm} is not implemented")

    def t_conorm(
        self, tens_1: torch.Tensor, tens_2: torch.Tensor, tconorm: str = "min"
    ) -> torch.Tensor:
        if "min" in tconorm:
            return torch.max(tens_1, tens_2)
        elif "prod" in tconorm:
            return (tens_1 + tens_2) - (tens_1 * tens_2)

    def negnorm(
        self, tens_1: torch.Tensor, lambda_: float, neg_norm: str = "standard"
    ) -> torch.Tensor:
        if "standard" in neg_norm:
            return 1 - tens_1
        elif "sugeno" in neg_norm:
            return (1 - tens_1) / (1 + lambda_ * tens_1)
        elif "yager" in neg_norm:
            return (1 - torch.pow(tens_1, lambda_)) ** (1 / lambda_)

    def return_multi_hop_query_results(
        self, aggregated_query_for_all_entities, k: int, only_scores
    ):
=======
    def return_multi_hop_query_results(self, aggregated_query_for_all_entities, k: int, only_scores):
>>>>>>> cbab0967
        # @TODO: refactor by torchargmax(aggregated_query_for_all_entities)
        if only_scores:
            return aggregated_query_for_all_entities
        # from idx obtain entity str
        return sorted(
            [
                (ei, s)
                for ei, s in zip(
                    self.entity_to_idx.keys(), aggregated_query_for_all_entities
                )
            ],
            key=lambda x: x[1],
            reverse=True,
        )[:k]

    def single_hop_query_answering(
        self, query: tuple, only_scores: bool = True, k: int = None
    ):
        h, r = query
        result = self.predict(h=h, r=r[0]).squeeze()
        if only_scores:
            """do nothing"""
        else:
            query_score_of_all_entities = [
                (ei, s) for ei, s in zip(self.entity_to_idx.keys(), result)
            ]
            result = sorted(
                query_score_of_all_entities, key=lambda x: x[1], reverse=True
            )[:k]
        return result

    def answer_multi_hop_query(
        self,
        query_type: str = None,
        query: Tuple[Union[str, Tuple[str, str]], ...] = None,
        queries: List[Tuple[Union[str, Tuple[str, str]], ...]] = None,
        tnorm: str = "prod",
        neg_norm: str = "standard",
        lambda_: float = 0.0,
        k: int = 10,
        only_scores=False,
    ) -> List[Tuple[str, torch.Tensor]]:
        """
        # @TODO: Refactoring is needed
        # @TODO: Score computation for each query type should be done in a static function

        Find an answer set for EPFO queries including negation and disjunction

        Parameter
        ----------
        query_type: str
        The type of the query, e.g., "2p".

        query: Union[str, Tuple[str, Tuple[str, str]]]
        The query itself, either a string or a nested tuple.

        queries: List of Tuple[Union[str, Tuple[str, str]], ...]

        tnorm: str
        The t-norm operator.

        neg_norm: str
        The negation norm.

        lambda_: float
        lambda parameter for sugeno and yager negation norms

        k: int
        The top-k substitutions for intermediate variables.

        Returns
        -------
        List[Tuple[str, torch.Tensor]]
        Entities and corresponding scores sorted in the descening order of scores
        """

        if queries is not None:
            results = []
            for i in queries:
                assert query is None
                results.append(
                    self.answer_multi_hop_query(
                        query_type=query_type,
                        query=i,
                        tnorm=tnorm,
                        neg_norm=neg_norm,
                        lambda_=lambda_,
                        k=k,
                        only_scores=only_scores,
                    )
                )
            return results

        assert len(self.entity_to_idx) >= k >= 0

        query_name_dict = {
            ("e", ("r",)): "1p",
            ("e", ("r", "r")): "2p",
            (
                "e",
                (
                    "r",
                    "r",
                    "r",
                ),
            ): "3p",
            (("e", ("r",)), ("e", ("r",))): "2i",
            (("e", ("r",)), ("e", ("r",)), ("e", ("r",))): "3i",
            ((("e", ("r",)), ("e", ("r",))), ("r",)): "ip",
            (("e", ("r", "r")), ("e", ("r",))): "pi",
            # negation
            (("e", ("r",)), ("e", ("r", "n"))): "2in",
            (("e", ("r",)), ("e", ("r",)), ("e", ("r", "n"))): "3in",
            ((("e", ("r",)), ("e", ("r", "n"))), ("r",)): "inp",
            (("e", ("r", "r")), ("e", ("r", "n"))): "pin",
            (("e", ("r", "r", "n")), ("e", ("r",))): "pni",
            # union
            (("e", ("r",)), ("e", ("r",)), ("u",)): "2u",
            ((("e", ("r",)), ("e", ("r",)), ("u",)), ("r",)): "up",
        }

        # Create an inverse mapping
        inverse_query_name_dict = {v: k for k, v in query_name_dict.items()}

        # Look up the corresponding query_structure
        if query_type in inverse_query_name_dict:
            query_structure = inverse_query_name_dict[query_type]
        else:
            raise ValueError(f"Invalid query type: {query_type}")

        # 1p
        if query_structure == ("e", ("r",)):
            return self.single_hop_query_answering(query, only_scores, k)
        # 2p
        elif query_structure == (
            "e",
            (
                "r",
                "r",
            ),
        ):
            # ?M : \exist A. r1(e,A) \land r2(A,M)
            e, (r1, r2) = query
            top_k_scores1 = []
            atom2_scores = []
            # (1) Iterate over top k substitutes of A in the first hop query: r1(e,A) s.t. A<-a
            for top_k_entity, score_of_e_r1_a in self.answer_multi_hop_query(
                query_type="1p", query=(e, (r1,)), only_scores=False, tnorm=tnorm, k=k
            ):
                # (1.1) Store scores of (e, r1, a) s.t. a is a substitute of A and a is a top ranked entity.
                top_k_scores1.append(score_of_e_r1_a)
                # (1.2) Compute scores for (a, r2, M): Replace predict with answer_multi_hop_query.
                atom2_scores.append(self.predict(h=top_k_entity, r=r2))
            # (2) k by E tensor
            atom2_scores = torch.vstack(atom2_scores)
            kk, E = atom2_scores.shape
            # Sanity checking
            assert k == kk
            # Top k scores for all replacement of A. torch.Size([k,1])
            top_k_scores1 = torch.FloatTensor(top_k_scores1).reshape(k, 1)
            # k x E
            top_k_scores1 = top_k_scores1.repeat(1, E)
            # E scores
            aggregated_query_for_all_entities, _ = torch.max(
                self.t_norm(top_k_scores1, atom2_scores, tnorm), dim=0
            )
            return self.return_multi_hop_query_results(
                aggregated_query_for_all_entities, k, only_scores
            )
        # 3p
        elif query_structure == (
            "e",
            (
                "r",
                "r",
                "r",
            ),
        ):
            head1, (relation1, relation2, relation3) = query
            top_k_scores1 = []
            atom_scores = []
            # (1) Iterate over top k substitutes of A in the first hop query: r1(e,A) s.t. A<-a
            for top_k_entity, score_of_e_r1_a in self.answer_multi_hop_query(
                query_type="2p", query=(head1, (relation1, relation2)), tnorm=tnorm, k=k
            ):
                top_k_scores1.append(score_of_e_r1_a)
                # () Scores for all entities E
                atom_scores.append(self.predict(h=[top_k_entity], r=[relation3]))

            # (2) k by E tensor
            atom_scores = torch.vstack(atom_scores)
            kk, E = atom_scores.shape
            # Sanity checking
            assert k == kk
            # Top k scores for all replacement of A. torch.Size([k,1])
            top_k_scores1 = torch.FloatTensor(top_k_scores1).reshape(k, 1)
            # k x E
            top_k_scores1 = top_k_scores1.repeat(1, E)
            # E scores
            aggregated_query_for_all_entities, _ = torch.max(
                self.t_norm(top_k_scores1, atom_scores, tnorm), dim=0
            )
            return self.return_multi_hop_query_results(
                aggregated_query_for_all_entities, k, only_scores
            )

        # 2in
        elif query_structure == (("e", ("r",)), ("e", ("r", "n"))):
            # entity_scores = scores_2in(query, tnorm, neg_norm, lambda_)
            head1, relation1 = query[0]
            head2, relation2 = query[1]

            # Calculate entity scores for each query
            # Get scores for the first atom (positive)
            atom1_scores = self.predict(h=[head1], r=[relation1[0]]).squeeze()
            # Get scores for the second atom (negative)
            # if neg_norm == "standard":
            predictions = self.predict(h=[head2], r=[relation2[0]]).squeeze()
            atom2_scores = self.negnorm(predictions, lambda_, neg_norm)

            assert len(atom1_scores) == len(self.entity_to_idx)

            combined_scores = self.t_norm(atom1_scores, atom2_scores, tnorm)
            if only_scores:
                return combined_scores
            entity_scores = [
                (ei, s) for ei, s in zip(self.entity_to_idx.keys(), combined_scores)
            ]
            return sorted(entity_scores, key=lambda x: x[1], reverse=True)
        # 3in
        elif query_structure == (("e", ("r",)), ("e", ("r",)), ("e", ("r", "n"))):
            # entity_scores = scores_3in(model, query, tnorm, neg_norm, lambda_)
            head1, relation1 = query[0]
            head2, relation2 = query[1]
            head3, relation3 = query[2]

            # Calculate entity scores for each query
            # Get scores for the first atom (positive)
            atom1_scores = self.predict(h=[head1], r=[relation1[0]]).squeeze()
            # Get scores for the second atom (negative)
            # modelling standard negation (1-x)
            atom2_scores = self.predict(h=[head2], r=[relation2[0]]).squeeze()
            # Get scores for the third atom
            # if neg_norm == "standard":
            predictions = self.predict(h=[head3], r=[relation3[0]]).squeeze()
            atom3_scores = self.negnorm(predictions, lambda_, neg_norm)

            assert len(atom1_scores) == len(self.entity_to_idx)

            inter_scores = self.t_norm(atom1_scores, atom2_scores, tnorm)
            combined_scores = self.t_norm(inter_scores, atom3_scores, tnorm)
            if only_scores:
                return combined_scores
            entity_scores = [
                (ei, s) for ei, s in zip(self.entity_to_idx.keys(), combined_scores)
            ]
            return sorted(entity_scores, key=lambda x: x[1], reverse=True)
        # pni
        elif query_structure == (("e", ("r", "r", "n")), ("e", ("r",))):
            # entity_scores = scores_pni(model, query, tnorm, neg_norm, lambda_, k_)
            head1, (relation1, relation2, _) = query[0]
            head3, relation3 = query[1]
            # Calculate entity scores for each query
            # Get scores for the first atom
            atom1_scores = self.predict(h=[head1], r=[relation1]).squeeze()

            assert len(atom1_scores) == len(self.entity_to_idx)
            # sort atom1_scores in descending order and get the top k entities indices
            top_k_scores1, top_k_indices = torch.topk(atom1_scores, k)

            # using model.entity_to_idx.keys() take the name of entities from topk heads 2
            entity_to_idx_keys = list(self.entity_to_idx.keys())
            top_k_heads = [entity_to_idx_keys[idx.item()] for idx in top_k_indices]

            # Get scores for the second atom
            # Initialize an empty tensor
            atom2_scores = torch.empty(0, len(self.entity_to_idx)).to(
                atom1_scores.device
            )

            # Get scores for the second atom
            for head2 in top_k_heads:
                # The score tensor for the current head2
                atom2_score = self.predict(h=[head2], r=[relation2])
                neg_atom2_score = self.negnorm(atom2_score, lambda_, neg_norm)
                # Concatenate the score tensor for the current head2 with the previous scores
                atom2_scores = torch.cat([atom2_scores, neg_atom2_score], dim=0)

            topk_scores1_expanded = top_k_scores1.view(-1, 1).repeat(
                1, atom2_scores.shape[1]
            )

            inter_scores = self.t_norm(topk_scores1_expanded, atom2_scores, tnorm)

            scores_2pn_query, _ = torch.max(inter_scores, dim=0)
            scores_1p_query = self.predict(h=[head3], r=[relation3[0]]).squeeze()

            combined_scores = self.t_norm(scores_2pn_query, scores_1p_query, tnorm)
            if only_scores:
                return combined_scores
            entity_scores = [
                (ei, s) for ei, s in zip(self.entity_to_idx.keys(), combined_scores)
            ]
            return sorted(entity_scores, key=lambda x: x[1], reverse=True)
        # pin
        elif query_structure == (("e", ("r", "r")), ("e", ("r", "n"))):
            # entity_scores = scores_pin(model, query, tnorm, neg_norm, lambda_, k_)
            head1, (relation1, relation2) = query[0]
            head3, relation3 = query[1]
            # Calculate entity scores for each query
            # Get scores for the first atom
            atom1_scores = self.predict(h=[head1], r=[relation1]).squeeze()

            assert len(atom1_scores) == len(self.entity_to_idx)

            # sort atom1_scores in descending order and get the top k entities indices
            top_k_scores1, top_k_indices = torch.topk(atom1_scores, k)

            # using model.entity_to_idx.keys() take the name of entities from topk heads 2
            entity_to_idx_keys = list(self.entity_to_idx.keys())
            top_k_heads = [entity_to_idx_keys[idx.item()] for idx in top_k_indices]

            # Initialize an empty tensor
            atom2_scores = torch.empty(0, len(self.entity_to_idx)).to(
                atom1_scores.device
            )

            # Get scores for the second atom
            for head2 in top_k_heads:
                # The score tensor for the current head2
                atom2_score = self.predict(h=[head2], r=[relation2])
                # Concatenate the score tensor for the current head2 with the previous scores
                atom2_scores = torch.cat([atom2_scores, atom2_score], dim=0)

            topk_scores1_expanded = top_k_scores1.view(-1, 1).repeat(
                1, atom2_scores.shape[1]
            )

            inter_scores = self.t_norm(topk_scores1_expanded, atom2_scores, tnorm)

            scores_2p_query, _ = torch.max(inter_scores, dim=0)

            scores_1p_query = self.predict(h=[head3], r=[relation3[0]]).squeeze()
            # taking negation for the e,(r,n) part of query
            neg_scores_1p_query = self.negnorm(scores_1p_query, lambda_, neg_norm)
            combined_scores = self.t_norm(scores_2p_query, neg_scores_1p_query, tnorm)
            if only_scores:
                return combined_scores
            entity_scores = [
                (ei, s) for ei, s in zip(self.entity_to_idx.keys(), combined_scores)
            ]
            return sorted(entity_scores, key=lambda x: x[1], reverse=True)
        # inp
        elif query_structure == ((("e", ("r",)), ("e", ("r", "n"))), ("r",)):
            # entity_scores = scores_inp(model, query, tnorm, neg_norm, lambda_, k_)
            head1, relation1 = query[0][0]
            head2, relation2 = query[0][1]
            relation_1p = query[1]

            # Calculate entity scores for each query
            # Get scores for the first atom (positive)
            atom1_scores = self.predict(h=[head1], r=[relation1[0]]).squeeze()
            # Get scores for the second atom (negative)
            # if neg_norm == "standard":
            predictions = self.predict(h=[head2], r=[relation2[0]]).squeeze()
            atom2_scores = self.negnorm(predictions, lambda_, neg_norm)

            assert len(atom1_scores) == len(self.entity_to_idx)

            scores_2in_query = self.t_norm(atom1_scores, atom2_scores, tnorm)

            # sort atom1_scores in descending order and get the top k entities indices
            top_k_scores1, top_k_indices = torch.topk(scores_2in_query, k)

            # using model.entity_to_idx.keys() take the name of entities from topk heads 2
            entity_to_idx_keys = list(self.entity_to_idx.keys())
            top_k_heads = [entity_to_idx_keys[idx.item()] for idx in top_k_indices]

            # Get scores for the second atom
            # Initialize an empty tensor
            atom3_scores = torch.empty(0, len(self.entity_to_idx)).to(
                scores_2in_query.device
            )

            # Get scores for the second atom
            for head3 in top_k_heads:
                # The score tensor for the current head2
                atom3_score = self.predict(h=[head3], r=[relation_1p[0]])
                # Concatenate the score tensor for the current head2 with the previous scores
                atom3_scores = torch.cat([atom3_scores, atom3_score], dim=0)

            topk_scores1_expanded = top_k_scores1.view(-1, 1).repeat(
                1, atom3_scores.shape[1]
            )

            combined_scores = self.t_norm(topk_scores1_expanded, atom3_scores, tnorm)

            res, _ = torch.max(combined_scores, dim=0)
            if only_scores:
                return res
            entity_scores = [(ei, s) for ei, s in zip(self.entity_to_idx.keys(), res)]
            return sorted(entity_scores, key=lambda x: x[1], reverse=True)
        # 2i
        elif query_structure == (("e", ("r",)), ("e", ("r",))):
            # entity_scores = scores_2i(model, query, tnorm)
            head1, relation1 = query[0]
            head2, relation2 = query[1]

            # Calculate entity scores for each query
            # Get scores for the first atom
            atom1_scores = self.predict(h=[head1], r=[relation1[0]]).squeeze()
            # Get scores for the second atom
            atom2_scores = self.predict(h=[head2], r=[relation2[0]]).squeeze()

            assert len(atom1_scores) == len(self.entity_to_idx)

            combined_scores = self.t_norm(atom1_scores, atom2_scores, tnorm)
            if only_scores:
                return combined_scores
            entity_scores = [
                (ei, s) for ei, s in zip(self.entity_to_idx.keys(), combined_scores)
            ]
            return sorted(entity_scores, key=lambda x: x[1], reverse=True)
        # 3i
        elif query_structure == (("e", ("r",)), ("e", ("r",)), ("e", ("r",))):
            # entity_scores = scores_3i(model, query, tnorm)
            head1, relation1 = query[0]
            head2, relation2 = query[1]
            head3, relation3 = query[2]
            # Calculate entity scores for each query
            # Get scores for the first atom
            atom1_scores = self.predict(h=[head1], r=[relation1[0]]).squeeze()
            # Get scores for the second atom
            atom2_scores = self.predict(h=[head2], r=[relation2[0]]).squeeze()
            # Get scores for the third atom
            atom3_scores = self.predict(h=[head3], r=[relation3[0]]).squeeze()

            assert len(atom1_scores) == len(self.entity_to_idx)

            inter_scores = self.t_norm(atom1_scores, atom2_scores, tnorm)
            combined_scores = self.t_norm(inter_scores, atom3_scores, tnorm)
            if only_scores:
                return combined_scores
            entity_scores = [
                (ei, s) for ei, s in zip(self.entity_to_idx.keys(), combined_scores)
            ]
            return sorted(entity_scores, key=lambda x: x[1], reverse=True)
        # pi
        elif query_structure == (("e", ("r", "r")), ("e", ("r",))):
            # entity_scores = scores_pi(model, query, tnorm, k_)
            head1, (relation1, relation2) = query[0]
            head3, relation3 = query[1]
            # Calculate entity scores for each query
            # Get scores for the first atom
            atom1_scores = self.predict(h=[head1], r=[relation1]).squeeze()

            assert len(atom1_scores) == len(self.entity_to_idx)
            # sort atom1_scores in descending order and get the top k entities indices
            top_k_scores1, top_k_indices = torch.topk(atom1_scores, k)

            # using model.entity_to_idx.keys() take the name of entities from topk heads 2
            entity_to_idx_keys = list(self.entity_to_idx.keys())
            top_k_heads = [entity_to_idx_keys[idx.item()] for idx in top_k_indices]

            # Initialize an empty tensor
            atom2_scores = torch.empty(0, len(self.entity_to_idx)).to(
                atom1_scores.device
            )

            # Get scores for the second atom
            for head2 in top_k_heads:
                # The score tensor for the current head2
                atom2_score = self.predict(h=[head2], r=[relation2]).unsqueeze(0)
                # Concatenate the score tensor for the current head2 with the previous scores
                atom2_scores = torch.cat([atom2_scores, atom2_score], dim=0)

            topk_scores1_expanded = top_k_scores1.view(-1, 1).repeat(
                1, atom2_scores.shape[1]
            )

            inter_scores = self.t_norm(topk_scores1_expanded, atom2_scores, tnorm)

            scores_2p_query, _ = torch.max(inter_scores, dim=0)

            scores_1p_query = self.predict(h=[head3], r=[relation3[0]]).squeeze()

            combined_scores = self.t_norm(scores_2p_query, scores_1p_query, tnorm)
            if only_scores:
                return combined_scores
            entity_scores = [
                (ei, s) for ei, s in zip(self.entity_to_idx.keys(), combined_scores)
            ]
            return sorted(entity_scores, key=lambda x: x[1], reverse=True)
        # ip
        elif query_structure == ((("e", ("r",)), ("e", ("r",))), ("r",)):
            # entity_scores = scores_ip(model, query, tnorm, k_)
            head1, relation1 = query[0][0]
            head2, relation2 = query[0][1]
            relation_1p = query[1]
            # Calculate entity scores for each query
            # Get scores for the first atom
            atom1_scores = self.predict(h=[head1], r=[relation1[0]]).squeeze()
            # Get scores for the second atom
            atom2_scores = self.predict(h=[head2], r=[relation2[0]]).squeeze()

            assert len(atom1_scores) == len(self.entity_to_idx)

            scores_2i_query = self.t_norm(atom1_scores, atom2_scores, tnorm)
            # Get the top k entities from the 2i query

            # sort atom1_scores in descending order and get the top k entities indices
            top_k_scores1, top_k_indices = torch.topk(scores_2i_query, k)

            # using model.entity_to_idx.keys() take the name of entities from topk heads
            entity_to_idx_keys = list(self.entity_to_idx.keys())
            top_k_heads = [entity_to_idx_keys[idx.item()] for idx in top_k_indices]

            # Get scores for the second atom
            # Initialize an empty tensor
            atom3_scores = torch.empty(0, len(self.entity_to_idx)).to(
                scores_2i_query.device
            )

            # Get scores for the second atom
            for head3 in top_k_heads:
                # The score tensor for the current head2
                atom3_score = self.predict(h=[head3], r=[relation_1p[0]]).unsqueeze(0)

                # Concatenate the score tensor for the current head2 with the previous scores
                atom3_scores = torch.cat([atom3_scores, atom3_score], dim=0)

            topk_scores1_expanded = top_k_scores1.view(-1, 1).repeat(
                1, atom3_scores.shape[1]
            )

            combined_scores = self.t_norm(topk_scores1_expanded, atom3_scores, tnorm)
            res, _ = torch.max(combined_scores, dim=0)
            if only_scores:
                return res
            entity_scores = [(ei, s) for ei, s in zip(self.entity_to_idx.keys(), res)]
            return sorted(entity_scores, key=lambda x: x[1], reverse=True)
        # disjunction
        # 2u
        elif query_structure == (("e", ("r",)), ("e", ("r",)), ("u",)):
            # entity_scores = scores_2u(model, query, tnorm)
            head1, relation1 = query[0]
            head2, relation2 = query[1]

            # Calculate entity scores for each query
            # Get scores for the first atom
            atom1_scores = self.predict(h=[head1], r=[relation1[0]]).squeeze()
            # Get scores for the second atom
            atom2_scores = self.predict(h=[head2], r=[relation2[0]]).squeeze()

            assert len(atom1_scores) == len(self.entity_to_idx)

            combined_scores = self.t_conorm(atom1_scores, atom2_scores, tnorm)
            if only_scores:
                return combined_scores
            entity_scores = [
                (ei, s) for ei, s in zip(self.entity_to_idx.keys(), combined_scores)
            ]
            entity_scores = sorted(entity_scores, key=lambda x: x[1], reverse=True)

            return entity_scores
        # up
        # here the second tnorm is for t-conorm (used in pairs)
        elif query_structure == ((("e", ("r",)), ("e", ("r",)), ("u",)), ("r",)):
            # entity_scores = scores_up(model, query, tnorm, tnorm, k_)
            head1, relation1 = query[0][0]
            head2, relation2 = query[0][1]
            relation_1p = query[1]

            # Get scores for the first atom
            atom1_scores = self.predict(h=[head1], r=[relation1[0]]).squeeze()

            # Get scores for the second atom
            atom2_scores = self.predict(h=[head2], r=[relation2[0]]).squeeze()

            assert len(atom1_scores) == len(self.entity_to_idx)

            scores_2u_query = self.t_conorm(atom1_scores, atom2_scores, tnorm)

            # Sort atom1_scores in descending order and get the top k entities indices
            top_k_scores1, top_k_indices = torch.topk(scores_2u_query, k)

            # Using model.entity_to_idx.keys() take the name of entities from topk heads
            entity_to_idx_keys = list(self.entity_to_idx.keys())
            top_k_heads = [entity_to_idx_keys[idx.item()] for idx in top_k_indices]

            # Initialize an empty tensor
            atom3_scores = torch.empty(0, len(self.entity_to_idx)).to(
                scores_2u_query.device
            )

            for head3 in top_k_heads:
                # The score tensor for the current head3
                atom3_score = self.predict(h=[head3], r=[relation_1p[0]]).unsqueeze(0)

                # Concatenate the score tensor for the current head3 with the previous scores
                atom3_scores = torch.cat([atom3_scores, atom3_score], dim=0)

            topk_scores1_expanded = top_k_scores1.view(-1, 1).repeat(
                1, atom3_scores.shape[1]
            )
            combined_scores = self.t_norm(topk_scores1_expanded, atom3_scores, tnorm)
            res, _ = torch.max(combined_scores, dim=0)
            if only_scores:
                return res
            entity_scores = [(ei, s) for ei, s in zip(self.entity_to_idx.keys(), res)]
            return sorted(entity_scores, key=lambda x: x[1], reverse=True)
        else:
            raise RuntimeError(f"Incorrect query_structure {query_structure}")

    def find_missing_triples(
        self,
        confidence: float,
        entities: List[str] = None,
        relations: List[str] = None,
        topk: int = 10,
        at_most: int = sys.maxsize,
    ) -> Set:
        """
         Find missing triples

         Iterative over a set of entities E and a set of relation R : \forall e \in E and \forall r \in R f(e,r,x)
         Return (e,r,x)\not\in G and  f(e,r,x) > confidence

        Parameter
        ---------
        confidence: float

        A threshold for an output of a sigmoid function given a triple.

        topk: int

        Highest ranked k item to select triples with f(e,r,x) > confidence .

        at_most: int

        Stop after finding at_most missing triples

        Returns: Set
        ---------

        {(e,r,x) | f(e,r,x) > confidence \land (e,r,x) \not\in G
        """

        assert 1.0 >= confidence >= 0.0
        assert topk >= 1

        def select(
            items: List[str], item_mapping: Dict[str, int]
        ) -> Iterable[Tuple[str, int]]:
            """
             Get selected entities and their indexes

            Parameter
            ---------
            items: list

            item_mapping: dict


            Returns: Iterable
            ---------

            """

            if items is None:
                return item_mapping.items()
            else:
                return ((i, item_mapping[i]) for i in items)

        extended_triples = set()
        print(
            f"Number of entities:{len(self.entity_to_idx)} \t Number of relations:{len(self.relation_to_idx)}"
        )

        # (5) Cartesian Product over entities and relations
        # (5.1) Iterate over entities
        print("Finding missing triples..")
        for str_head_entity, idx_entity in select(entities, self.entity_to_idx):
            # (5.1) Iterate over relations
            for str_relation, idx_relation in select(relations, self.relation_to_idx):
                # (5.2) \forall e \in Entities store a tuple of scoring_func(head,relation,e) and e
                # (5.3.) Sort (5.2) and return top  tuples
                predictions = self.predict_topk(
                    h=[str_head_entity], r=[str_relation], topk=topk
                )
                # (5.4) Iterate over 5.3
                for str_entity, predicted_score in predictions:
                    # (5.5) If score is less than 99% ignore it
                    if predicted_score < confidence:
                        break
                    else:
                        # (5.8) Remember it
                        extended_triples.add(
                            (str_head_entity, str_relation, str_entity)
                        )
                        print(
                            f"Number of found missing triples: {len(extended_triples)}"
                        )
                        if len(extended_triples) == at_most:
                            return extended_triples
                        # No need to store a large KG into memory
                        # /5.6) False if 0, otherwise 1
                        is_in = np.any(
                            np.all(
                                self.train_set
                                == [
                                    idx_entity,
                                    idx_relation,
                                    self.entity_to_idx[str_entity],
                                ],
                                axis=1,
                            )
                        )
                        # (5.7) If (5.6) is true, ignore it
                        if is_in:
                            continue
                        else:
                            # (5.8) Remember it
                            extended_triples.add(
                                (str_head_entity, str_relation, str_entity)
                            )
                            print(
                                f"Number of found missing triples: {len(extended_triples)}"
                            )
                            if len(extended_triples) == at_most:
                                return extended_triples
        return extended_triples

    def deploy(self, share: bool = False, top_k: int = 10):
        # Lazy import
        import gradio as gr

        def predict(
            str_subject: str, str_predicate: str, str_object: str, random_examples: bool
        ):

            if random_examples:
                return random_prediction(self)
            else:
                if (
                    self.is_seen(entity=str_subject)
                    and self.is_seen(relation=str_predicate)
                    and self.is_seen(entity=str_object)
                ):
                    """Triple Prediction"""
                    return deploy_triple_prediction(
                        self, str_subject, str_predicate, str_object
                    )

                elif self.is_seen(entity=str_subject) and self.is_seen(
                    relation=str_predicate
                ):
                    """Tail Entity Prediction"""
                    return deploy_tail_entity_prediction(
                        self, str_subject, str_predicate, top_k
                    )
                elif self.is_seen(entity=str_object) and self.is_seen(
                    relation=str_predicate
                ):
                    """Head Entity Prediction"""
                    return deploy_head_entity_prediction(
                        self, str_object, str_predicate, top_k
                    )
                elif self.is_seen(entity=str_subject) and self.is_seen(
                    entity=str_object
                ):
                    """Relation Prediction"""
                    return deploy_relation_prediction(
                        self, str_subject, str_object, top_k
                    )
                else:
                    KeyError("Uncovered scenario")
            # If user simply select submit
            return random_prediction(self)

        gr.Interface(
            fn=predict,
            inputs=[
                gr.Textbox(lines=1, placeholder=None, label="Subject"),
                gr.Textbox(lines=1, placeholder=None, label="Predicate"),
                gr.Textbox(lines=1, placeholder=None, label="Object"),
                "checkbox",
            ],
            outputs=[
                gr.Textbox(label="Input Triple"),
                gr.Dataframe(label="Outputs", type="pandas"),
            ],
            title=f"{self.name} Deployment",
            description="1. Enter a triple to compute its score,\n"
            "2. Enter a subject and predicate pair to obtain most likely top ten entities or\n"
            "3. Checked the random examples box and click submit",
        ).launch(share=share)

    # @TODO: Do we really need this ?!
    def train_triples(
        self,
        h: List[str],
        r: List[str],
        t: List[str],
        labels: List[float],
        iteration=2,
        optimizer=None,
    ):
        assert len(h) == len(r) == len(t) == len(labels)
        # (1) From List of strings to TorchLongTensor.
        x = torch.LongTensor(self.index_triple(h, r, t)).reshape(1, 3)
        # (2) From List of float to Torch Tensor.
        labels = torch.FloatTensor(labels)
        # (3) Train mode.
        self.set_model_train_mode()
        if optimizer is None:
            optimizer = optim.Adam(self.model.parameters(), lr=0.1)
        print("Iteration starts...")
        # (4) Train.
        for epoch in range(iteration):
            optimizer.zero_grad()
            outputs = self.model(x)
            loss = self.model.loss(outputs, labels)
            print(
                f"Iteration:{epoch}\t Loss:{loss.item()}\t Outputs:{outputs.detach().mean()}"
            )
            loss.backward()
            optimizer.step()
        # (5) Eval
        self.set_model_eval_mode()
        with torch.no_grad():
            x = x.to(self.model.device)
            outputs = self.model(x)
            loss = self.model.loss(outputs, labels)
            print(f"Eval Mode:\tLoss:{loss.item()}")

    def train_k_vs_all(self, h, r, iteration=1, lr=0.001):
        """
        Train k vs all
        :param head_entity:
        :param relation:
        :param iteration:
        :param lr:
        :return:
        """
        assert len(h) == 1
        # (1) Construct input and output
        out = self.construct_input_and_output_k_vs_all(h, r)
        if out is None:
            return
        x, labels, idx_tails = out
        # (2) Train mode
        self.set_model_train_mode()
        # (3) Initialize optimizer # SGD considerably faster than ADAM.
        optimizer = optim.Adam(self.model.parameters(), lr=lr, weight_decay=0.00001)

        print("\nIteration starts.")
        # (3) Iterative training.
        for epoch in range(iteration):
            optimizer.zero_grad()
            outputs = self.model(x)
            loss = self.model.loss(outputs, labels)
            if len(idx_tails) > 0:
                print(
                    f"Iteration:{epoch}\t"
                    f"Loss:{loss.item()}\t"
                    f"Avg. Logits for correct tails: {outputs[0, idx_tails].flatten().mean().detach()}"
                )
            else:
                print(
                    f"Iteration:{epoch}\t"
                    f"Loss:{loss.item()}\t"
                    f"Avg. Logits for all negatives: {outputs[0].flatten().mean().detach()}"
                )

            loss.backward()
            optimizer.step()
            if loss.item() < 0.00001:
                print(f"loss is {loss.item():.3f}. Converged !!!")
                break
        # (4) Eval mode
        self.set_model_eval_mode()
        with torch.no_grad():
            outputs = self.model(x)
            loss = self.model.loss(outputs, labels)
        print(
            f"Eval Mode:Loss:{loss.item():.4f}\t Outputs:{outputs[0, idx_tails].flatten().detach()}\n"
        )

    def train(
        self, kg, lr=0.1, epoch=10, batch_size=32, neg_sample_ratio=10, num_workers=1
    ) -> None:
        """Retrained a pretrain model on an input KG via negative sampling."""
        # (1) Create Negative Sampling Setting for training
        print("Creating Dataset...")
        train_set = TriplePredictionDataset(
            kg.train_set,
            num_entities=len(kg.entity_to_idx),
            num_relations=len(kg.relation_to_idx),
            neg_sample_ratio=neg_sample_ratio,
        )
        num_data_point = len(train_set)
        print("Number of data points: ", num_data_point)
        train_dataloader = DataLoader(
            train_set,
            batch_size=batch_size,
            #  shuffle => to have the data reshuffled at every epoc
            shuffle=True,
            num_workers=num_workers,
            collate_fn=train_set.collate_fn,
            pin_memory=True,
        )

        # (2) Go through valid triples + corrupted triples and compute scores.
        # Average loss per triple is stored. This will be used  to indicate whether we learned something.
        print("First Eval..")
        self.set_model_eval_mode()
        first_avg_loss_per_triple = 0
        for x, y in train_dataloader:
            pred = self.model(x)
            first_avg_loss_per_triple += self.model.loss(pred, y)
        first_avg_loss_per_triple /= num_data_point
        print(first_avg_loss_per_triple)
        # (3) Prepare Model for Training
        self.set_model_train_mode()
        optimizer = optim.Adam(self.model.parameters(), lr=lr)
        print("Training Starts...")
        for epoch in range(epoch):  # loop over the dataset multiple times
            epoch_loss = 0
            for x, y in train_dataloader:
                # zero the parameter gradients
                optimizer.zero_grad()
                # forward + backward + optimize
                outputs = self.model(x)
                loss = self.model.loss(outputs, y)
                epoch_loss += loss.item()
                loss.backward()
                optimizer.step()
            print(
                f"Epoch={epoch}\t Avg. Loss per epoch: {epoch_loss / num_data_point:.3f}"
            )
        # (5) Prepare For Saving
        self.set_model_eval_mode()
        print("Eval starts...")
        # (6) Eval model on training data to check how much an Improvement
        last_avg_loss_per_triple = 0
        for x, y in train_dataloader:
            pred = self.model(x)
            last_avg_loss_per_triple += self.model.loss(pred, y)
        last_avg_loss_per_triple /= len(train_set)
        print(
            f"On average Improvement: {first_avg_loss_per_triple - last_avg_loss_per_triple:.3f}"
        )

    def train_literals(
        self,
        train_file_path: str = None,
        num_epochs: int = 100,
        lit_lr: float = 0.001,
        eval_litreal_preds: bool = True,
        eval_file_path: str = None,
        lit_normalization_type: str = "z-norm",
        batch_size: int = 1024,
        sampling_ratio: float = None,
        random_seed=1,
    ):
        """
        Trains the Literal Embeddings model using literal data.

        Args:
            train_file_path (str): Path to the training data file.
            num_epochs (int): Number of training epochs.
            lit_lr (float): Learning rate for the literal model.
            eval_litreal_preds (bool): If True, evaluate the model after training.
            eval_file_path (str): Path to evaluation data file.
            norm_type (str): Normalization type to use ('z-norm', 'min-max', or None).
            batch_size (int): Batch size for training.
            sampling_ratio (float): Ratio of training triples to use.
        """
        # TODO : assign torch.seed to reproduice experiments
        torch.manual_seed(random_seed)
        torch.cuda.manual_seed_all(random_seed)
        device = torch.device("cuda" if torch.cuda.is_available() else "cpu")
        # dataset_name = os.path.basename(self.configs["dataset_dir"])

        # Prepare the dataset and DataLoader
        literal_dataset = LiteralDataset(
            file_path=train_file_path,
            ent_idx=self.entity_to_idx,
            normalization_type=lit_normalization_type,
            sampling_ratio=sampling_ratio,
        )

        self.data_property_to_idx = literal_dataset.data_property_to_idx

        batch_data = DataLoader(
            dataset=literal_dataset,
            shuffle=True,
            batch_size=batch_size,
        )

        # Initialize Literal Embedding model
        literal_model = LiteralEmbeddings(
            num_of_data_properties=literal_dataset.num_data_properties,
            embedding_dims=self.model.embedding_dim,
            entity_embeddings=self.model.entity_embeddings,
            freeze_entity_embeddings=False,
        ).to(device)

        optimizer = optim.Adam(literal_model.parameters(), lr=lit_lr)
        loss_log = {"lit_loss": []}
        literal_model.train()

        print(
            f"Training Literal Embedding model on dataset "
            f"using pre-trained '{self.model.name}' embeddings."
        )

        # Training loop
        for epoch in (tqdm_bar := tqdm(range(num_epochs))):
            epoch_loss = 0
            for batch_x, batch_y in batch_data:
                optimizer.zero_grad()
                lit_entities = batch_x[:, 0].long().to(device)
                lit_properties = batch_x[:, 1].long().to(device)
                batch_y = batch_y.to(device)
                yhat = literal_model(lit_entities, lit_properties)
                lit_loss = F.l1_loss(yhat, batch_y)
                lit_loss.backward()
                optimizer.step()
                epoch_loss += lit_loss

            avg_epoch_loss = epoch_loss / len(batch_data)
            tqdm_bar.set_postfix_str(f"loss_lit={lit_loss:.5f}")
            loss_log["lit_loss"].append(avg_epoch_loss.item())

        self.literal_model = literal_model.to("cpu")
        self.literal_dataset = literal_dataset
        torch.save(literal_model.state_dict(), self.path + "/literal_model.pt")

        if eval_litreal_preds:
            self.evaluate_literal_prediction(eval_file_path=eval_file_path)

    def predict_literals(
        self,
        entity: Union[List[str], str] = None,
        attribute: Union[List[str], str] = None,
        denormalize_preds: bool = True,
    ) -> torch.FloatTensor:
        """Predicts literal values for given entities and attributes.

        Args:
            entity (Union[List[str], str]): Entity or list of entities to predict literals for.
            attribute (Union[List[str], str]): Attribute or list of attributes to predict literals for.
            denormalize_preds (bool): If True, denormalizes the predictions.
        Returns:

            torch.FloatTensor: Predictions for the given entities and attributes.
        """
        # sanity checking
        # Check if the literal model is trained or loaded
        if not hasattr(self, "literal_model") or self.literal_model is None:
            raise RuntimeError("Literal model is not trained or loaded.")

        # TODO :Should we initialize self.literal_model in __init__ ?

        if entity is None or attribute is None:
            raise RuntimeError("Entity and Attribute cannot be of type None")

        assert isinstance(entity, list) or isinstance(entity, str)
        assert isinstance(entity[0], str)

        assert isinstance(attribute, list) or isinstance(attribute, str)
        assert isinstance(attribute[0], str)

        if isinstance(entity, list):
            entity_idx = torch.LongTensor([self.entity_to_idx[i] for i in entity])
        else:
            entity_idx = torch.LongTensor([self.entity_to_idx[entity]])
        if isinstance(attribute, list):
            attribute_idx = torch.LongTensor(
                [self.data_property_to_idx[i] for i in attribute]
            )
        else:
            attribute_idx = torch.LongTensor([self.data_property_to_idx[attribute]])

        # device allocation
        device = torch.device("cuda" if torch.cuda.is_available() else "cpu")
        self.literal_model, entity_idx, attribute_idx = (
            self.literal_model.to(device),
            entity_idx.to(device),
            attribute_idx.to(device),
        )

        with torch.no_grad():
            predictions = self.literal_model(entity_idx, attribute_idx)

        # move predictions to cpu and convert to numpy
        predictions = predictions.cpu().numpy()
        if denormalize_preds:
            predictions = self.literal_dataset.denormalize(
                preds_norm=predictions,
                attributes=attribute,
                normalization_params=self.literal_dataset.normalization_params,
            )
        return predictions

    def evaluate_literal_prediction(
        self,
        eval_file_path: str = None,
        store_lit_preds: bool = True,
        eval_literals: bool = True,
    ):
        """
        Evaluates the trained literal prediction model on a test file.

        Args:
            eval_file_path (str): Path to the evaluation file.
            store_lit_preds (bool): If True, stores the predictions in a CSV file.
            eval_literals (bool): If True, evaluates the literal predictions and prints error metrics.

        Returns:
            None
        """
        # sanity checking done in load_and_validate_literal_data
        test_df = self.literal_dataset.load_and_validate_literal_data(
            file_path=eval_file_path
        )

        entities = test_df["head"].to_list()
        attributes = test_df["attribute"].to_list()
        test_df["predictions"] = self.predict_literals(
            entity=entities, attribute=attributes
        )

        # If store_lit_preds is True, save the predictions to a CSV file
        if store_lit_preds:
            prediction_df = test_df[["head", "attribute", "predictions"]]
            prediction_path = os.path.join(self.path, "lit_predictions.csv")
            prediction_df.to_csv(prediction_path, index=False)
            print(f"Literal predictions saved to {prediction_path}")

        # Calculate,print and store error metrics
        if eval_literals:
            # Calculate error metrics for literal predictions
            lit_pred_errors = (
                test_df.groupby("attribute")
                .agg(
                    MAE=(
                        "value",
                        lambda x: mean_absolute_error(
                            x, test_df.loc[x.index, "predictions"]
                        ),
                    ),
                    RMSE=(
                        "value",
                        lambda x: root_mean_squared_error(
                            x, test_df.loc[x.index, "predictions"]
                        ),
                    ),
                )
                .reset_index()
            )

            pd.options.display.float_format = "{:.6f}".format
            print("Literal-Prediction evaluation results  on Test Set")
            print(lit_pred_errors)
            results_path = os.path.join(self.path, "lit_eval_results.csv")
            lit_pred_errors.to_csv(results_path, index=False)
            print(f"Literal-Prediction evaluation results saved to {results_path}")

    # TODO : should we return the predictions or not ?<|MERGE_RESOLUTION|>--- conflicted
+++ resolved
@@ -23,20 +23,6 @@
 import torch.nn.functional as F
 from sklearn.metrics import mean_absolute_error, root_mean_squared_error
 
-<<<<<<< HEAD
-
-class KGE(BaseInteractiveKGE):
-    """Knowledge Graph Embedding Class for interactive usage of pre-trained models"""
-
-    def __init__(self, path=None, url=None, construct_ensemble=False, model_name=None):
-        super().__init__(
-            path=path,
-            url=url,
-            construct_ensemble=construct_ensemble,
-            model_name=model_name,
-        )
-
-=======
 class KGE(BaseInteractiveKGE, InteractiveQueryDecomposition):
     """ Knowledge Graph Embedding Class for interactive usage of pre-trained models"""
 
@@ -50,7 +36,6 @@
         else:
             # For BPE models, we don't have explicit relation mappings
             self.all_have_inverse = False
->>>>>>> cbab0967
     def __str__(self):
         return "KGE | " + str(self.model)
 
@@ -193,7 +178,6 @@
                 re_vocab=load_pickle(self.path + "/re_vocab.p"),
             )
         else:
-<<<<<<< HEAD
             return evaluate_lp(
                 model=self.model,
                 triple_idx=idx_dataset,
@@ -202,19 +186,8 @@
                 re_vocab=None,
             )
 
-    def predict_missing_head_entity(
-        self,
-        relation: Union[List[str], str],
-        tail_entity: Union[List[str], str],
-        within=None,
-    ) -> Tuple:
-=======
-            return evaluate_lp(model=self.model, triple_idx=idx_dataset, num_entities=len(self.entity_to_idx),
-                               er_vocab=None, re_vocab=None)
-
     def predict_missing_head_entity(self, relation: Union[List[str], str], tail_entity: Union[List[str], str],
                                     within=None, batch_size = 2, topk = 1, return_indices = False) -> Tuple:
->>>>>>> cbab0967
         """
         Given a relation and a tail entity, return top k ranked head entity.
 
@@ -255,29 +228,6 @@
         else:
             tail_entity = torch.LongTensor([self.entity_to_idx[tail_entity]])
 
-<<<<<<< HEAD
-        x = torch.stack(
-            (
-                head_entity,
-                relation.repeat(
-                    self.num_entities,
-                ),
-                tail_entity.repeat(
-                    self.num_entities,
-                ),
-            ),
-            dim=1,
-        )
-        x = x.to(self.model.device)
-        return self.model(x)
-
-    def predict_missing_relations(
-        self,
-        head_entity: Union[List[str], str],
-        tail_entity: Union[List[str], str],
-        within=None,
-    ) -> Tuple:
-=======
         head_entity = torch.arange(0, len(self.entity_to_idx))
         # Generate all (tail, relation) pairs
         tr_pairs = torch.cartesian_prod(tail_entity, relation)  # Shape: (num_tr_pairs, 2)
@@ -329,7 +279,6 @@
 
     def predict_missing_relations(self, head_entity: Union[List[str], str],
                                   tail_entity: Union[List[str], str], within=None, batch_size = 2, topk = 1, return_indices = False) -> Tuple:
->>>>>>> cbab0967
         """
         Given a head entity and a tail entity, return top k ranked relations.
 
@@ -365,28 +314,6 @@
             tail_entity = torch.LongTensor([self.entity_to_idx[i] for i in tail_entity])
         else:
             tail_entity = torch.LongTensor([self.entity_to_idx[tail_entity]])
-<<<<<<< HEAD
-        x = torch.stack(
-            (
-                head_entity.repeat(
-                    self.num_relations,
-                ),
-                relation,
-                tail_entity.repeat(
-                    self.num_relations,
-                ),
-            ),
-            dim=1,
-        )
-        return self.model(x)
-
-    def predict_missing_tail_entity(
-        self,
-        head_entity: Union[List[str], str],
-        relation: Union[List[str], str],
-        within: List[str] = None,
-    ) -> torch.FloatTensor:
-=======
 
         # Generate all (head, tail) pairs
         ht_pairs = torch.cartesian_prod(head_entity, tail_entity)  # Shape: (num_ht_pairs, 2)
@@ -436,7 +363,6 @@
 
     def predict_missing_tail_entity(self, head_entity: Union[List[str], str],
                                     relation: Union[List[str], str], within: List[str] = None, batch_size = 2, topk = 1, return_indices = False) -> torch.FloatTensor:
->>>>>>> cbab0967
         """
         Given a head entity and a relation, return top k ranked entities
 
@@ -481,25 +407,10 @@
             r_encode = torch.LongTensor(r_encode).unsqueeze(0)
             t_encode = torch.LongTensor(t_encode)
 
-<<<<<<< HEAD
-            x = torch.stack(
-                (
-                    torch.repeat_interleave(
-                        input=h_encode, repeats=num_entities, dim=0
-                    ),
-                    torch.repeat_interleave(
-                        input=r_encode, repeats=num_entities, dim=0
-                    ),
-                    t_encode,
-                ),
-                dim=1,
-            )
-=======
             x = torch.stack((torch.repeat_interleave(input=h_encode, repeats=num_entities, dim=0),
                              torch.repeat_interleave(input=r_encode, repeats=num_entities, dim=0),
                              t_encode), dim=1)
             return self.model(x)
->>>>>>> cbab0967
         else:
             tail_entity = torch.arange(0, len(self.entity_to_idx))
             if isinstance(head_entity, list):
@@ -513,22 +424,6 @@
             else:
                 relation = torch.LongTensor([self.relation_to_idx[relation]])
 
-<<<<<<< HEAD
-            x = torch.stack(
-                (
-                    head_entity.repeat(
-                        self.num_entities,
-                    ),
-                    relation.repeat(
-                        self.num_entities,
-                    ),
-                    tail_entity,
-                ),
-                dim=1,
-            )
-        x = x.to(self.model.device)
-        return self.model(x)
-=======
             # Generate all (head, relation) pairs
             hr_pairs = torch.cartesian_prod(head_entity, relation)  # Shape: (num_hr_pairs, 2)
             num_hr_pairs = hr_pairs.size(0)
@@ -570,7 +465,6 @@
             return scores.flatten(), indices.flatten()
         else:
             return scores
->>>>>>> cbab0967
 
     def predict(
         self,
@@ -640,10 +534,7 @@
         t: Union[str, List[str]] = None,
         topk: int = 10,
         within: List[str] = None,
-<<<<<<< HEAD
-=======
         batch_size: int = 1024
->>>>>>> cbab0967
     ):
         """
         Predict missing item in a given triple.
@@ -655,32 +546,11 @@
 
         # (1) Sanity checking
         if h is not None:
-<<<<<<< HEAD
-            assert isinstance(h, list) or isinstance(h, str)
-        if r is not None:
-            assert isinstance(r, list) or isinstance(r, str)
-        if t is not None:
-            assert isinstance(t, list) or isinstance(t, str)
-        # (2) Predict missing head entity given a relation and a tail entity.
-        if h is None:
-            assert r is not None
-            assert t is not None
-            # ? r, t
-            scores = self.predict_missing_head_entity(r, t, within=within).flatten()
-            sort_scores, sort_idxs = torch.topk(scores, topk)
-            return [
-                (self.idx_to_entity[idx_top_entity], scores.item())
-                for idx_top_entity, scores in zip(
-                    sort_idxs.tolist(), torch.sigmoid(sort_scores)
-                )
-            ]
-=======
             assert isinstance(h, (list, str))
         if r is not None:
             assert isinstance(r, (list, str))
         if t is not None:
             assert isinstance(t, (list, str))
->>>>>>> cbab0967
 
         # --- Missing HEAD: (?, r, t) ---
         if h is None:
@@ -710,33 +580,6 @@
 
         # --- Missing RELATION: (h, ?, t) ---
         elif r is None:
-<<<<<<< HEAD
-            assert h is not None
-            assert t is not None
-            # h ? t
-            scores = self.predict_missing_relations(h, t, within=within).flatten()
-            sort_scores, sort_idxs = torch.topk(scores, topk)
-            return [
-                (self.idx_to_relations[idx_top_entity], scores.item())
-                for idx_top_entity, scores in zip(
-                    sort_idxs.tolist(), torch.sigmoid(sort_scores)
-                )
-            ]
-
-        # (4) Predict missing tail entity given a head entity and a relation
-        elif t is None:
-            assert h is not None
-            assert r is not None
-            # h r ?t
-            scores = self.predict_missing_tail_entity(h, r, within=within).flatten()
-            sort_scores, sort_idxs = torch.topk(scores, topk)
-            return [
-                (self.idx_to_entity[idx_top_entity], scores.item())
-                for idx_top_entity, scores in zip(
-                    sort_idxs.tolist(), torch.sigmoid(sort_scores)
-                )
-            ]
-=======
             assert h is not None and t is not None
             flat_scores, flat_indices = self.predict_missing_relations(h, t, within, batch_size, topk, return_indices=True)
             
@@ -793,7 +636,6 @@
             ]
             
             return all_results
->>>>>>> cbab0967
         else:
             raise AttributeError("Use triple_score method")
 
@@ -879,57 +721,7 @@
                 else:
                     return torch.sigmoid(self.model(x))
 
-<<<<<<< HEAD
-    def t_norm(
-        self, tens_1: torch.Tensor, tens_2: torch.Tensor, tnorm: str = "min"
-    ) -> torch.Tensor:
-        if "min" in tnorm:
-            return torch.min(tens_1, tens_2)
-        elif "prod" in tnorm:
-            return tens_1 * tens_2
-
-    def tensor_t_norm(
-        self, subquery_scores: torch.FloatTensor, tnorm: str = "min"
-    ) -> torch.FloatTensor:
-        """
-        Compute T-norm over [0,1] ^{n \times d} where n denotes the number of hops and d denotes number of entities
-        """
-        if "min" == tnorm:
-            return torch.min(subquery_scores, dim=0)
-        elif "prod" == tnorm:
-            print(subquery_scores.shape)
-            print(subquery_scores[:, :10])
-            # Take the last row of the cumulative product over subquery scores
-            print(torch.cumprod(subquery_scores, dim=0)[-1, :10])
-            exit(1)
-            return torch.cumprod(subquery_scores, dim=0)[-1, :]
-        else:
-            raise NotImplementedError(f"{tnorm} is not implemented")
-
-    def t_conorm(
-        self, tens_1: torch.Tensor, tens_2: torch.Tensor, tconorm: str = "min"
-    ) -> torch.Tensor:
-        if "min" in tconorm:
-            return torch.max(tens_1, tens_2)
-        elif "prod" in tconorm:
-            return (tens_1 + tens_2) - (tens_1 * tens_2)
-
-    def negnorm(
-        self, tens_1: torch.Tensor, lambda_: float, neg_norm: str = "standard"
-    ) -> torch.Tensor:
-        if "standard" in neg_norm:
-            return 1 - tens_1
-        elif "sugeno" in neg_norm:
-            return (1 - tens_1) / (1 + lambda_ * tens_1)
-        elif "yager" in neg_norm:
-            return (1 - torch.pow(tens_1, lambda_)) ** (1 / lambda_)
-
-    def return_multi_hop_query_results(
-        self, aggregated_query_for_all_entities, k: int, only_scores
-    ):
-=======
     def return_multi_hop_query_results(self, aggregated_query_for_all_entities, k: int, only_scores):
->>>>>>> cbab0967
         # @TODO: refactor by torchargmax(aggregated_query_for_all_entities)
         if only_scores:
             return aggregated_query_for_all_entities
